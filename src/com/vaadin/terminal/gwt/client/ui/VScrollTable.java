--- conflicted
+++ resolved
@@ -831,25 +831,10 @@
         this.client = client;
         paintableId = uidl.getStringAttribute("id");
         immediate = uidl.getBooleanAttribute("immediate");
-<<<<<<< HEAD
-=======
-        final int newTotalRows = uidl.getIntAttribute("totalrows");
-        boolean totalRowsChanged = newTotalRows != totalRows;
-        if (totalRowsChanged) {
-            if (scrollBody != null) {
-                if (totalRows == 0) {
-                    tHead.clear();
-                    tFoot.clear();
-                }
-                initializedAndAttached = false;
-                initialContentReceived = false;
-                isNewBody = true;
-            }
-            totalRows = newTotalRows;
-        }
->>>>>>> 3d266de5
-
+
+        int previousTotalRows = totalRows;
         updateTotalRows(uidl);
+        boolean totalRowsChanged = (totalRows != previousTotalRows);
 
         updateDragMode(uidl);
 
@@ -905,32 +890,8 @@
             // we may have pending cache row fetch, cancel it. See #2136
             rowRequestHandler.cancel();
 
-<<<<<<< HEAD
             updateRowsInBody(partialRowUpdates);
             addAndRemoveRows(partialRowAdditions);
-=======
-        if (!recalcWidths && initializedAndAttached) {
-            updateBody(rowData, uidl.getIntAttribute("firstrow"),
-                    uidl.getIntAttribute("rows"));
-            if (headerChangedDuringUpdate) {
-                lazyAdjustColumnWidths.schedule(1);
-            } else if (!isScrollPositionVisible() || totalRowsChanged
-                    || lastRenderedHeight != scrollBody.getOffsetHeight()) {
-                // webkits may still bug with their disturbing scrollbar bug,
-                // See #3457
-                // run overflow fix for scrollable area
-                // #6698 - If there's a scroll going on, don't abort it by
-                // changing overflows as the length of the contents *shouldn't*
-                // have changed (unless the number of rows or the height of the
-                // widget has also changed)
-                Scheduler.get().scheduleDeferred(new Command() {
-                    public void execute() {
-                        Util.runWebkitOverflowAutoFix(scrollBodyPanel
-                                .getElement());
-                    }
-                });
-            }
->>>>>>> 3d266de5
         } else {
             UIDL rowData = uidl.getChildByTagName("rows");
             if (rowData != null) {
@@ -942,10 +903,17 @@
                             uidl.getIntAttribute("rows"));
                     if (headerChangedDuringUpdate) {
                         triggerLazyColumnAdjustment(true);
-                    } else {
+                    } else if (!isScrollPositionVisible()
+                            || totalRowsChanged
+                            || lastRenderedHeight != scrollBody
+                                    .getOffsetHeight()) {
                         // webkits may still bug with their disturbing scrollbar
                         // bug, see #3457
                         // Run overflow fix for the scrollable area
+                        // #6698 - If there's a scroll going on, don't abort it
+                        // by changing overflows as the length of the contents
+                        // *shouldn't* have changed (unless the number of rows
+                        // or the height of the widget has also changed)
                         Scheduler.get().scheduleDeferred(new Command() {
                             public void execute() {
                                 Util.runWebkitOverflowAutoFix(scrollBodyPanel
@@ -1007,6 +975,10 @@
         setProperTabIndex();
 
         resizeSortedColumnForSortIndicator();
+
+        // Remember this to detect situations where overflow hack might be
+        // needed during scrolling
+        lastRenderedHeight = scrollBody.getOffsetHeight();
 
         rendering = false;
         headerChangedDuringUpdate = false;
@@ -1206,18 +1178,9 @@
         }
     }
 
-<<<<<<< HEAD
     protected void setTotalRows(int newTotalRows) {
         totalRows = newTotalRows;
     }
-=======
-        // Remember this to detect situations where overflow hack might be
-        // needed during scrolling
-        lastRenderedHeight = scrollBody.getOffsetHeight();
-
-        rendering = false;
-        headerChangedDuringUpdate = false;
->>>>>>> 3d266de5
 
     protected int getTotalRows() {
         return totalRows;
