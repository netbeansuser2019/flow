--- conflicted
+++ resolved
@@ -217,8 +217,6 @@
     private void doLayout() {
         VConsole.log("Starting layout phase");
 
-        Duration totalDuration = new Duration();
-
         Map<ManagedLayout, Integer> layoutCounts = new HashMap<ManagedLayout, Integer>();
 
         int passes = 0;
@@ -233,9 +231,6 @@
         needsVerticalLayout.clear();
 
         for (ComponentConnector connector : needsMeasure) {
-            // Ensure the MeasuredSize is attached to the DOM element before
-            // doing measurements to avoid reflows in "some" browsers
-            getMeasuredSize(connector);
             currentDependencyTree.setNeedsMeasure(connector, true);
         }
         needsMeasure.clear();
@@ -399,9 +394,8 @@
         VConsole.log("Invoke post layout listeners in "
                 + (totalDuration.elapsedMillis() - postLayoutStart) + " ms");
 
-        VConsole.log("<b>Total layout phase time: "
-                + totalDuration.elapsedMillis() + "ms</b>");
-
+        VConsole.log("Total layout phase time: "
+                + totalDuration.elapsedMillis() + "ms");
     }
 
     private void logConnectorStatus(int connectorId) {
@@ -1020,7 +1014,6 @@
         return getMeasuredSize(element, nullSize).getMarginLeft();
     }
 
-<<<<<<< HEAD
     public int getMarginWidth(Element element) {
         return getMeasuredSize(element, nullSize).getMarginWidth();
     }
@@ -1029,7 +1022,6 @@
         return getMeasuredSize(element, nullSize).getMarginHeight();
     }
 
-=======
     /**
      * Registers the outer height (including margins, borders and paddings) of a
      * component. This can be used as an optimization by ManagedLayouts; by
@@ -1043,7 +1035,6 @@
      *            the new outer height (including margins, borders and paddings)
      *            of the component in pixels
      */
->>>>>>> bb5fca1b
     public void reportOuterHeight(ComponentConnector component, int outerHeight) {
         MeasuredSize measuredSize = getMeasuredSize(component);
         if (isLayoutRunning()) {
