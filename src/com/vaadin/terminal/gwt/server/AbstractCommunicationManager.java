/*
@VaadinApache2LicenseForJavaFiles@
 */

package com.vaadin.terminal.gwt.server;

import java.io.BufferedWriter;
import java.io.ByteArrayOutputStream;
import java.io.CharArrayWriter;
import java.io.IOException;
import java.io.InputStream;
import java.io.InputStreamReader;
import java.io.OutputStream;
import java.io.OutputStreamWriter;
import java.io.PrintWriter;
import java.io.Serializable;
import java.io.StringWriter;
import java.lang.reflect.InvocationTargetException;
import java.lang.reflect.Method;
import java.lang.reflect.Type;
import java.security.GeneralSecurityException;
import java.text.CharacterIterator;
import java.text.DateFormat;
import java.text.DateFormatSymbols;
import java.text.SimpleDateFormat;
import java.text.StringCharacterIterator;
import java.util.ArrayList;
import java.util.Calendar;
import java.util.Collection;
import java.util.Collections;
import java.util.Comparator;
import java.util.GregorianCalendar;
import java.util.HashMap;
import java.util.HashSet;
import java.util.Iterator;
import java.util.LinkedList;
import java.util.List;
import java.util.Locale;
import java.util.Map;
import java.util.Set;
import java.util.UUID;
import java.util.logging.Level;
import java.util.logging.Logger;

import com.vaadin.Application;
import com.vaadin.Application.SystemMessages;
import com.vaadin.RootRequiresMoreInformationException;
import com.vaadin.external.json.JSONArray;
import com.vaadin.external.json.JSONException;
import com.vaadin.external.json.JSONObject;
import com.vaadin.terminal.CombinedRequest;
import com.vaadin.terminal.LegacyPaint;
import com.vaadin.terminal.PaintException;
import com.vaadin.terminal.PaintTarget;
import com.vaadin.terminal.RequestHandler;
import com.vaadin.terminal.StreamVariable;
import com.vaadin.terminal.StreamVariable.StreamingEndEvent;
import com.vaadin.terminal.StreamVariable.StreamingErrorEvent;
import com.vaadin.terminal.Terminal.ErrorEvent;
import com.vaadin.terminal.Terminal.ErrorListener;
import com.vaadin.terminal.Vaadin6Component;
import com.vaadin.terminal.VariableOwner;
import com.vaadin.terminal.WrappedRequest;
import com.vaadin.terminal.WrappedResponse;
import com.vaadin.terminal.gwt.client.ApplicationConnection;
import com.vaadin.terminal.gwt.client.Connector;
import com.vaadin.terminal.gwt.client.communication.MethodInvocation;
import com.vaadin.terminal.gwt.client.communication.SharedState;
import com.vaadin.terminal.gwt.server.BootstrapHandler.BootstrapContext;
import com.vaadin.terminal.gwt.server.ComponentSizeValidator.InvalidLayout;
import com.vaadin.ui.AbstractComponent;
import com.vaadin.ui.AbstractField;
import com.vaadin.ui.Component;
import com.vaadin.ui.DirtyConnectorTracker;
import com.vaadin.ui.HasComponents;
import com.vaadin.ui.Panel;
import com.vaadin.ui.Root;
import com.vaadin.ui.Window;

/**
 * This is a common base class for the server-side implementations of the
 * communication system between the client code (compiled with GWT into
 * JavaScript) and the server side components. Its client side counterpart is
 * {@link ApplicationConnection}.
 * 
 * TODO Document better!
 */
@SuppressWarnings("serial")
public abstract class AbstractCommunicationManager implements Serializable {

    private static final String DASHDASH = "--";

    private static final Logger logger = Logger
            .getLogger(AbstractCommunicationManager.class.getName());

    private static final RequestHandler APP_RESOURCE_HANDLER = new ApplicationResourceHandler();

    private static final RequestHandler UNSUPPORTED_BROWSER_HANDLER = new UnsupportedBrowserHandler();

    /**
     * TODO Document me!
     * 
     * @author peholmst
     */
    public interface Callback extends Serializable {

        public void criticalNotification(WrappedRequest request,
                WrappedResponse response, String cap, String msg,
                String details, String outOfSyncURL) throws IOException;
    }

    static class UploadInterruptedException extends Exception {
        public UploadInterruptedException() {
            super("Upload interrupted by other thread");
        }
    }

    private static String GET_PARAM_REPAINT_ALL = "repaintAll";

    // flag used in the request to indicate that the security token should be
    // written to the response
    private static final String WRITE_SECURITY_TOKEN_FLAG = "writeSecurityToken";

    /* Variable records indexes */
    public static final char VAR_BURST_SEPARATOR = '\u001d';

    public static final char VAR_ESCAPE_CHARACTER = '\u001b';

    private final HashMap<Integer, ClientCache> rootToClientCache = new HashMap<Integer, ClientCache>();

    private static final int MAX_BUFFER_SIZE = 64 * 1024;

    /* Same as in apache commons file upload library that was previously used. */
    private static final int MAX_UPLOAD_BUFFER_SIZE = 4 * 1024;

    private static final String GET_PARAM_ANALYZE_LAYOUTS = "analyzeLayouts";

    private final Application application;

    private List<String> locales;

    private int pendingLocalesIndex;

    private int timeoutInterval = -1;

    private DragAndDropService dragAndDropService;

    private String requestThemeName;

    private int maxInactiveInterval;

    private Connector highlightedConnector;

    /**
     * TODO New constructor - document me!
     * 
     * @param application
     */
    public AbstractCommunicationManager(Application application) {
        this.application = application;
        application.addRequestHandler(getBootstrapHandler());
        application.addRequestHandler(APP_RESOURCE_HANDLER);
        application.addRequestHandler(UNSUPPORTED_BROWSER_HANDLER);
        requireLocale(application.getLocale().toString());
    }

    protected Application getApplication() {
        return application;
    }

    private static final int LF = "\n".getBytes()[0];

    private static final String CRLF = "\r\n";

    private static final String UTF8 = "UTF8";

    private static final String GET_PARAM_HIGHLIGHT_COMPONENT = "highlightComponent";

    private static String readLine(InputStream stream) throws IOException {
        ByteArrayOutputStream bout = new ByteArrayOutputStream();
        int readByte = stream.read();
        while (readByte != LF) {
            bout.write(readByte);
            readByte = stream.read();
        }
        byte[] bytes = bout.toByteArray();
        return new String(bytes, 0, bytes.length - 1, UTF8);
    }

    /**
     * Method used to stream content from a multipart request (either from
     * servlet or portlet request) to given StreamVariable
     * 
     * 
     * @param request
     * @param response
     * @param streamVariable
     * @param owner
     * @param boundary
     * @throws IOException
     */
    protected void doHandleSimpleMultipartFileUpload(WrappedRequest request,
            WrappedResponse response, StreamVariable streamVariable,
            String variableName, Connector owner, String boundary)
            throws IOException {
        // multipart parsing, supports only one file for request, but that is
        // fine for our current terminal

        final InputStream inputStream = request.getInputStream();

        int contentLength = request.getContentLength();

        boolean atStart = false;
        boolean firstFileFieldFound = false;

        String rawfilename = "unknown";
        String rawMimeType = "application/octet-stream";

        /*
         * Read the stream until the actual file starts (empty line). Read
         * filename and content type from multipart headers.
         */
        while (!atStart) {
            String readLine = readLine(inputStream);
            contentLength -= (readLine.length() + 2);
            if (readLine.startsWith("Content-Disposition:")
                    && readLine.indexOf("filename=") > 0) {
                rawfilename = readLine.replaceAll(".*filename=", "");
                String parenthesis = rawfilename.substring(0, 1);
                rawfilename = rawfilename.substring(1);
                rawfilename = rawfilename.substring(0,
                        rawfilename.indexOf(parenthesis));
                firstFileFieldFound = true;
            } else if (firstFileFieldFound && readLine.equals("")) {
                atStart = true;
            } else if (readLine.startsWith("Content-Type")) {
                rawMimeType = readLine.split(": ")[1];
            }
        }

        contentLength -= (boundary.length() + CRLF.length() + 2
                * DASHDASH.length() + 2); // 2 == CRLF

        /*
         * Reads bytes from the underlying stream. Compares the read bytes to
         * the boundary string and returns -1 if met.
         * 
         * The matching happens so that if the read byte equals to the first
         * char of boundary string, the stream goes to "buffering mode". In
         * buffering mode bytes are read until the character does not match the
         * corresponding from boundary string or the full boundary string is
         * found.
         * 
         * Note, if this is someday needed elsewhere, don't shoot yourself to
         * foot and split to a top level helper class.
         */
        InputStream simpleMultiPartReader = new SimpleMultiPartInputStream(
                inputStream, boundary);

        /*
         * Should report only the filename even if the browser sends the path
         */
        final String filename = removePath(rawfilename);
        final String mimeType = rawMimeType;

        try {
            /*
             * safe cast as in GWT terminal all variable owners are expected to
             * be components.
             */
            Component component = (Component) owner;
            if (component.isReadOnly()) {
                throw new UploadException(
                        "Warning: file upload ignored because the componente was read-only");
            }
            boolean forgetVariable = streamToReceiver(simpleMultiPartReader,
                    streamVariable, filename, mimeType, contentLength);
            if (forgetVariable) {
                cleanStreamVariable(owner, variableName);
            }
        } catch (Exception e) {
            synchronized (application) {
                handleChangeVariablesError(application, (Component) owner, e,
                        new HashMap<String, Object>());
            }
        }
        sendUploadResponse(request, response);

    }

    /**
     * Used to stream plain file post (aka XHR2.post(File))
     * 
     * @param request
     * @param response
     * @param streamVariable
     * @param owner
     * @param contentLength
     * @throws IOException
     */
    protected void doHandleXhrFilePost(WrappedRequest request,
            WrappedResponse response, StreamVariable streamVariable,
            String variableName, Connector owner, int contentLength)
            throws IOException {

        // These are unknown in filexhr ATM, maybe add to Accept header that
        // is accessible in portlets
        final String filename = "unknown";
        final String mimeType = filename;
        final InputStream stream = request.getInputStream();
        try {
            /*
             * safe cast as in GWT terminal all variable owners are expected to
             * be components.
             */
            Component component = (Component) owner;
            if (component.isReadOnly()) {
                throw new UploadException(
                        "Warning: file upload ignored because the component was read-only");
            }
            boolean forgetVariable = streamToReceiver(stream, streamVariable,
                    filename, mimeType, contentLength);
            if (forgetVariable) {
                cleanStreamVariable(owner, variableName);
            }
        } catch (Exception e) {
            synchronized (application) {
                handleChangeVariablesError(application, (Component) owner, e,
                        new HashMap<String, Object>());
            }
        }
        sendUploadResponse(request, response);
    }

    /**
     * @param in
     * @param streamVariable
     * @param filename
     * @param type
     * @param contentLength
     * @return true if the streamvariable has informed that the terminal can
     *         forget this variable
     * @throws UploadException
     */
    protected final boolean streamToReceiver(final InputStream in,
            StreamVariable streamVariable, String filename, String type,
            int contentLength) throws UploadException {
        if (streamVariable == null) {
            throw new IllegalStateException(
                    "StreamVariable for the post not found");
        }

        final Application application = getApplication();

        OutputStream out = null;
        int totalBytes = 0;
        StreamingStartEventImpl startedEvent = new StreamingStartEventImpl(
                filename, type, contentLength);
        try {
            boolean listenProgress;
            synchronized (application) {
                streamVariable.streamingStarted(startedEvent);
                out = streamVariable.getOutputStream();
                listenProgress = streamVariable.listenProgress();
            }

            // Gets the output target stream
            if (out == null) {
                throw new NoOutputStreamException();
            }

            if (null == in) {
                // No file, for instance non-existent filename in html upload
                throw new NoInputStreamException();
            }

            final byte buffer[] = new byte[MAX_UPLOAD_BUFFER_SIZE];
            int bytesReadToBuffer = 0;
            while ((bytesReadToBuffer = in.read(buffer)) > 0) {
                out.write(buffer, 0, bytesReadToBuffer);
                totalBytes += bytesReadToBuffer;
                if (listenProgress) {
                    // update progress if listener set and contentLength
                    // received
                    synchronized (application) {
                        StreamingProgressEventImpl progressEvent = new StreamingProgressEventImpl(
                                filename, type, contentLength, totalBytes);
                        streamVariable.onProgress(progressEvent);
                    }
                }
                if (streamVariable.isInterrupted()) {
                    throw new UploadInterruptedException();
                }
            }

            // upload successful
            out.close();
            StreamingEndEvent event = new StreamingEndEventImpl(filename, type,
                    totalBytes);
            synchronized (application) {
                streamVariable.streamingFinished(event);
            }

        } catch (UploadInterruptedException e) {
            // Download interrupted by application code
            tryToCloseStream(out);
            StreamingErrorEvent event = new StreamingErrorEventImpl(filename,
                    type, contentLength, totalBytes, e);
            synchronized (application) {
                streamVariable.streamingFailed(event);
            }
            // Note, we are not throwing interrupted exception forward as it is
            // not a terminal level error like all other exception.
        } catch (final Exception e) {
            tryToCloseStream(out);
            synchronized (application) {
                StreamingErrorEvent event = new StreamingErrorEventImpl(
                        filename, type, contentLength, totalBytes, e);
                synchronized (application) {
                    streamVariable.streamingFailed(event);
                }
                // throw exception for terminal to be handled (to be passed to
                // terminalErrorHandler)
                throw new UploadException(e);
            }
        }
        return startedEvent.isDisposed();
    }

    static void tryToCloseStream(OutputStream out) {
        try {
            // try to close output stream (e.g. file handle)
            if (out != null) {
                out.close();
            }
        } catch (IOException e1) {
            // NOP
        }
    }

    /**
     * Removes any possible path information from the filename and returns the
     * filename. Separators / and \\ are used.
     * 
     * @param name
     * @return
     */
    private static String removePath(String filename) {
        if (filename != null) {
            filename = filename.replaceAll("^.*[/\\\\]", "");
        }

        return filename;
    }

    /**
     * TODO document
     * 
     * @param request
     * @param response
     * @throws IOException
     */
    protected void sendUploadResponse(WrappedRequest request,
            WrappedResponse response) throws IOException {
        response.setContentType("text/html");
        final OutputStream out = response.getOutputStream();
        final PrintWriter outWriter = new PrintWriter(new BufferedWriter(
                new OutputStreamWriter(out, "UTF-8")));
        outWriter.print("<html><body>download handled</body></html>");
        outWriter.flush();
        out.close();
    }

    /**
     * Internally process a UIDL request from the client.
     * 
     * This method calls
     * {@link #handleVariables(WrappedRequest, WrappedResponse, Callback, Application, Root)}
     * to process any changes to variables by the client and then repaints
     * affected components using {@link #paintAfterVariableChanges()}.
     * 
     * Also, some cleanup is done when a request arrives for an application that
     * has already been closed.
     * 
     * The method handleUidlRequest(...) in subclasses should call this method.
     * 
     * TODO better documentation
     * 
     * @param request
     * @param response
     * @param callback
     * @param root
     *            target window for the UIDL request, can be null if target not
     *            found
     * @throws IOException
     * @throws InvalidUIDLSecurityKeyException
     */
    public void handleUidlRequest(WrappedRequest request,
            WrappedResponse response, Callback callback, Root root)
            throws IOException, InvalidUIDLSecurityKeyException {

        requestThemeName = request.getParameter("theme");
        maxInactiveInterval = request.getSessionMaxInactiveInterval();
        // repaint requested or session has timed out and new one is created
        boolean repaintAll;
        final OutputStream out;

        repaintAll = (request.getParameter(GET_PARAM_REPAINT_ALL) != null);
        // || (request.getSession().isNew()); FIXME What the h*ll is this??
        out = response.getOutputStream();

        boolean analyzeLayouts = false;
        if (repaintAll) {
            // analyzing can be done only with repaintAll
            analyzeLayouts = (request.getParameter(GET_PARAM_ANALYZE_LAYOUTS) != null);

            if (request.getParameter(GET_PARAM_HIGHLIGHT_COMPONENT) != null) {
                String pid = request
                        .getParameter(GET_PARAM_HIGHLIGHT_COMPONENT);
                highlightedConnector = root.getApplication().getConnector(pid);
                highlightConnector(highlightedConnector);
            }
        }

        final PrintWriter outWriter = new PrintWriter(new BufferedWriter(
                new OutputStreamWriter(out, "UTF-8")));

        // The rest of the process is synchronized with the application
        // in order to guarantee that no parallel variable handling is
        // made
        synchronized (application) {

            // Finds the window within the application
            if (application.isRunning()) {
                // Returns if no window found
                if (root == null) {
                    // This should not happen, no windows exists but
                    // application is still open.
                    logger.warning("Could not get root for application");
                    return;
                }
            } else {
                // application has been closed
                endApplication(request, response, application);
                return;
            }

            // Change all variables based on request parameters
            if (!handleVariables(request, response, callback, application, root)) {

                // var inconsistency; the client is probably out-of-sync
                SystemMessages ci = null;
                try {
                    Method m = application.getClass().getMethod(
                            "getSystemMessages", (Class[]) null);
                    ci = (Application.SystemMessages) m.invoke(null,
                            (Object[]) null);
                } catch (Exception e2) {
                    // FIXME: Handle exception
                    // Not critical, but something is still wrong; print
                    // stacktrace
                    logger.log(Level.WARNING,
                            "getSystemMessages() failed - continuing", e2);
                }
                if (ci != null) {
                    String msg = ci.getOutOfSyncMessage();
                    String cap = ci.getOutOfSyncCaption();
                    if (msg != null || cap != null) {
                        callback.criticalNotification(request, response, cap,
                                msg, null, ci.getOutOfSyncURL());
                        // will reload page after this
                        return;
                    }
                }
                // No message to show, let's just repaint all.
                repaintAll = true;
            }

            paintAfterVariableChanges(request, response, callback, repaintAll,
                    outWriter, root, analyzeLayouts);
            postPaint(root);
        }

        outWriter.close();
        requestThemeName = null;
    }

    /**
     * Method called after the paint phase while still being synchronized on the
     * application
     * 
     * @param root
     * 
     */
    protected void postPaint(Root root) {
        // Remove connectors that have been detached from the application during
        // handling of the request
        root.getApplication().cleanConnectorMap();
    }

    protected void highlightConnector(Connector highlightedConnector) {
        StringBuilder sb = new StringBuilder();
        sb.append("*** Debug details of a component:  *** \n");
        sb.append("Type: ");
        sb.append(highlightedConnector.getClass().getName());
        if (highlightedConnector instanceof AbstractComponent) {
            AbstractComponent component = (AbstractComponent) highlightedConnector;
            sb.append("\nId:");
            sb.append(highlightedConnector.getConnectorId());
            if (component.getCaption() != null) {
                sb.append("\nCaption:");
                sb.append(component.getCaption());
            }

            printHighlightedComponentHierarchy(sb, component);
        }
        logger.info(sb.toString());
    }

    protected void printHighlightedComponentHierarchy(StringBuilder sb,
            AbstractComponent component) {
        LinkedList<Component> h = new LinkedList<Component>();
        h.add(component);
        Component parent = component.getParent();
        while (parent != null) {
            h.addFirst(parent);
            parent = parent.getParent();
        }

        sb.append("\nComponent hierarchy:\n");
        Application application2 = component.getApplication();
        sb.append(application2.getClass().getName());
        sb.append(".");
        sb.append(application2.getClass().getSimpleName());
        sb.append("(");
        sb.append(application2.getClass().getSimpleName());
        sb.append(".java");
        sb.append(":1)");
        int l = 1;
        for (Component component2 : h) {
            sb.append("\n");
            for (int i = 0; i < l; i++) {
                sb.append("  ");
            }
            l++;
            Class<? extends Component> componentClass = component2.getClass();
            Class<?> topClass = componentClass;
            while (topClass.getEnclosingClass() != null) {
                topClass = topClass.getEnclosingClass();
            }
            sb.append(componentClass.getName());
            sb.append(".");
            sb.append(componentClass.getSimpleName());
            sb.append("(");
            sb.append(topClass.getSimpleName());
            sb.append(".java:1)");
        }
    }

    /**
     * TODO document
     * 
     * @param request
     * @param response
     * @param callback
     * @param repaintAll
     * @param outWriter
     * @param window
     * @param analyzeLayouts
     * @throws PaintException
     * @throws IOException
     */
    private void paintAfterVariableChanges(WrappedRequest request,
            WrappedResponse response, Callback callback, boolean repaintAll,
            final PrintWriter outWriter, Root root, boolean analyzeLayouts)
            throws PaintException, IOException {

        // Removes application if it has stopped during variable changes
        if (!application.isRunning()) {
            endApplication(request, response, application);
            return;
        }

        openJsonMessage(outWriter, response);

        // security key
        Object writeSecurityTokenFlag = request
                .getAttribute(WRITE_SECURITY_TOKEN_FLAG);

        if (writeSecurityTokenFlag != null) {
            outWriter.print(getSecurityKeyUIDL(request));
        }

<<<<<<< HEAD
        writeUidlResponse(repaintAll, outWriter, root, analyzeLayouts);
=======
        // If the browser-window has been closed - we do not need to paint it at
        // all
        if (window.getName().equals(closingWindowName)) {
            outWriter.print("\"changes\":[]");
        } else {
            // re-get window - may have been changed
            Window newWindow = doGetApplicationWindow(request, callback,
                    application, window);
            if (newWindow != window) {
                window = newWindow;
                repaintAll = true;
            }

            writeUidlResponse(request, callback, repaintAll, outWriter, window,
                    analyzeLayouts);
>>>>>>> 032f760b

        closeJsonMessage(outWriter);

        outWriter.close();

    }

<<<<<<< HEAD
    /**
     * Gets the security key (and generates one if needed) as UIDL.
     * 
     * @param request
     * @return the security key UIDL or "" if the feature is turned off
     */
    public String getSecurityKeyUIDL(WrappedRequest request) {
        final String seckey = getSecurityKey(request);
        if (seckey != null) {
            return "\"" + ApplicationConnection.UIDL_SECURITY_TOKEN_ID
                    + "\":\"" + seckey + "\",";
        } else {
            return "";
        }
    }
=======
    public void writeUidlResponse(Request request, Callback callback,
            boolean repaintAll, final PrintWriter outWriter, Window window,
            boolean analyzeLayouts) throws PaintException {
        outWriter.print("\"changes\":[");

        ArrayList<Paintable> paintables = null;

        List<InvalidLayout> invalidComponentRelativeSizes = null;
>>>>>>> 032f760b

    /**
     * Gets the security key (and generates one if needed).
     * 
     * @param request
     * @return the security key
     */
    protected String getSecurityKey(WrappedRequest request) {
        String seckey = null;
        seckey = (String) request
                .getSessionAttribute(ApplicationConnection.UIDL_SECURITY_TOKEN_ID);
        if (seckey == null) {
            seckey = UUID.randomUUID().toString();
            request.setSessionAttribute(
                    ApplicationConnection.UIDL_SECURITY_TOKEN_ID, seckey);
        }

        return seckey;
    }

    @SuppressWarnings("unchecked")
    public void writeUidlResponse(boolean repaintAll,
            final PrintWriter outWriter, Root root, boolean analyzeLayouts)
            throws PaintException {
        ArrayList<ClientConnector> dirtyVisibleConnectors = new ArrayList<ClientConnector>();
        Application application = root.getApplication();
        // Paints components
        DirtyConnectorTracker rootConnectorTracker = root
                .getDirtyConnectorTracker();
        logger.log(Level.FINE, "* Creating response to client");
        if (repaintAll) {
            getClientCache(root).clear();
            rootConnectorTracker.markAllComponentsDirty();

            // Reset sent locales
            locales = null;
            requireLocale(application.getLocale().toString());
        }

        dirtyVisibleConnectors
                .addAll(getDirtyVisibleComponents(rootConnectorTracker));

        logger.log(Level.FINE, "Found " + dirtyVisibleConnectors.size()
                + " dirty connectors to paint");
        for (ClientConnector connector : dirtyVisibleConnectors) {
            if (connector instanceof Component) {
                ((Component) connector).updateState();
            }
        }
        rootConnectorTracker.markAllComponentsClean();

        outWriter.print("\"changes\":[");

        List<InvalidLayout> invalidComponentRelativeSizes = null;

        JsonPaintTarget paintTarget = new JsonPaintTarget(this, outWriter,
                !repaintAll);
        legacyPaint(paintTarget, dirtyVisibleConnectors);

        if (analyzeLayouts) {
            invalidComponentRelativeSizes = ComponentSizeValidator
                    .validateComponentRelativeSizes(root.getContent(), null,
                            null);

            // Also check any existing subwindows
            if (root.getWindows() != null) {
                for (Window subWindow : root.getWindows()) {
                    invalidComponentRelativeSizes = ComponentSizeValidator
                            .validateComponentRelativeSizes(
                                    subWindow.getContent(),
                                    invalidComponentRelativeSizes, null);
                }
            }
        }

        paintTarget.close();
        outWriter.print("], "); // close changes

        // send shared state to client

        // for now, send the complete state of all modified and new
        // components

        // Ideally, all this would be sent before "changes", but that causes
        // complications with legacy components that create sub-components
        // in their paint phase. Nevertheless, this will be processed on the
        // client after component creation but before legacy UIDL
        // processing.
        JSONObject sharedStates = new JSONObject();
        for (Connector connector : dirtyVisibleConnectors) {
            SharedState state = connector.getState();
            if (null != state) {
                // encode and send shared state
                try {
                    // FIXME Use declared type
                    JSONArray stateJsonArray = JsonCodec.encode(state,
                            state.getClass(), application);
                    sharedStates
                            .put(connector.getConnectorId(), stateJsonArray);
                } catch (JSONException e) {
                    throw new PaintException(
                            "Failed to serialize shared state for connector "
                                    + connector.getClass().getName() + " ("
                                    + connector.getConnectorId() + "): "
                                    + e.getMessage());
                }
            }
        }
        outWriter.print("\"state\":");
        outWriter.append(sharedStates.toString());
        outWriter.print(", "); // close states

        // TODO This should be optimized. The type only needs to be
        // sent once for each connector id + on refresh. Use the same cache as
        // widget mapping

        JSONObject connectorTypes = new JSONObject();
        for (ClientConnector connector : dirtyVisibleConnectors) {
            String connectorType = paintTarget.getTag(connector);
            try {
                connectorTypes.put(connector.getConnectorId(), connectorType);
            } catch (JSONException e) {
                throw new PaintException(
                        "Failed to send connector type for connector "
                                + connector.getConnectorId() + ": "
                                + e.getMessage());
            }
        }
        outWriter.print("\"types\":");
        outWriter.append(connectorTypes.toString());
        outWriter.print(", "); // close states

        // Send update hierarchy information to the client.

        // This could be optimized aswell to send only info if hierarchy has
        // actually changed. Much like with the shared state. Note though
        // that an empty hierarchy is information aswell (e.g. change from 1
        // child to 0 children)

        outWriter.print("\"hierarchy\":");

        JSONObject hierarchyInfo = new JSONObject();
        for (Connector connector : dirtyVisibleConnectors) {
            if (connector instanceof HasComponents) {
                HasComponents parent = (HasComponents) connector;
                String parentConnectorId = parent.getConnectorId();
                JSONArray children = new JSONArray();

                for (Component child : getChildComponents(parent)) {
                    if (isVisible(child)) {
                        children.put(child.getConnectorId());
                    }
                }
                try {
                    hierarchyInfo.put(parentConnectorId, children);
                } catch (JSONException e) {
                    throw new PaintException(
                            "Failed to send hierarchy information about "
                                    + parentConnectorId + " to the client: "
                                    + e.getMessage());
                }
            }
        }
        outWriter.append(hierarchyInfo.toString());
        outWriter.print(", "); // close hierarchy

        // send server to client RPC calls for components in the root, in call
        // order

        // collect RPC calls from components in the root in the order in
        // which they were performed, remove the calls from components

        LinkedList<ClientConnector> rpcPendingQueue = new LinkedList<ClientConnector>(
                dirtyVisibleConnectors);
        List<ClientMethodInvocation> pendingInvocations = collectPendingRpcCalls(dirtyVisibleConnectors);

        JSONArray rpcCalls = new JSONArray();
        for (ClientMethodInvocation invocation : pendingInvocations) {
            // add invocation to rpcCalls
            try {
                JSONArray invocationJson = new JSONArray();
                invocationJson.put(invocation.getConnector().getConnectorId());
                invocationJson.put(invocation.getInterfaceName());
                invocationJson.put(invocation.getMethodName());
                JSONArray paramJson = new JSONArray();
                for (int i = 0; i < invocation.getParameterTypes().length; ++i) {
                    paramJson.put(JsonCodec.encode(
                            invocation.getParameters()[i],
                            invocation.getParameterTypes()[i], application));
                }
                invocationJson.put(paramJson);
                rpcCalls.put(invocationJson);
            } catch (JSONException e) {
                throw new PaintException(
                        "Failed to serialize RPC method call parameters for connector "
                                + invocation.getConnector().getConnectorId()
                                + " method " + invocation.getInterfaceName()
                                + "." + invocation.getMethodName() + ": "
                                + e.getMessage());
            }

        }

        if (rpcCalls.length() > 0) {
            outWriter.print("\"rpc\" : ");
            outWriter.append(rpcCalls.toString());
            outWriter.print(", "); // close rpc
        }

        outWriter.print("\"meta\" : {");
        boolean metaOpen = false;

        if (repaintAll) {
            metaOpen = true;
            outWriter.write("\"repaintAll\":true");
            if (analyzeLayouts) {
                outWriter.write(", \"invalidLayouts\":");
                outWriter.write("[");
                if (invalidComponentRelativeSizes != null) {
                    boolean first = true;
                    for (InvalidLayout invalidLayout : invalidComponentRelativeSizes) {
                        if (!first) {
                            outWriter.write(",");
                        } else {
                            first = false;
                        }
                        invalidLayout.reportErrors(outWriter, this, System.err);
                    }
                }
                outWriter.write("]");
            }
            if (highlightedConnector != null) {
                outWriter.write(", \"hl\":\"");
                outWriter.write(highlightedConnector.getConnectorId());
                outWriter.write("\"");
                highlightedConnector = null;
            }
        }

        SystemMessages ci = null;
        try {
            Method m = application.getClass().getMethod("getSystemMessages",
                    (Class[]) null);
            ci = (Application.SystemMessages) m.invoke(null, (Object[]) null);
        } catch (NoSuchMethodException e) {
            logger.log(Level.WARNING,
                    "getSystemMessages() failed - continuing", e);
        } catch (IllegalArgumentException e) {
            logger.log(Level.WARNING,
                    "getSystemMessages() failed - continuing", e);
        } catch (IllegalAccessException e) {
            logger.log(Level.WARNING,
                    "getSystemMessages() failed - continuing", e);
        } catch (InvocationTargetException e) {
            logger.log(Level.WARNING,
                    "getSystemMessages() failed - continuing", e);
        }

        // meta instruction for client to enable auto-forward to
        // sessionExpiredURL after timer expires.
        if (ci != null && ci.getSessionExpiredMessage() == null
                && ci.getSessionExpiredCaption() == null
                && ci.isSessionExpiredNotificationEnabled()) {
            int newTimeoutInterval = getTimeoutInterval();
            if (repaintAll || (timeoutInterval != newTimeoutInterval)) {
                String escapedURL = ci.getSessionExpiredURL() == null ? "" : ci
                        .getSessionExpiredURL().replace("/", "\\/");
                if (metaOpen) {
                    outWriter.write(",");
                }
                outWriter.write("\"timedRedirect\":{\"interval\":"
                        + (newTimeoutInterval + 15) + ",\"url\":\""
                        + escapedURL + "\"}");
                metaOpen = true;
            }
            timeoutInterval = newTimeoutInterval;
        }

        outWriter.print("}, \"resources\" : {");

        // Precache custom layouts

        // TODO We should only precache the layouts that are not
        // cached already (plagiate from usedPaintableTypes)
        int resourceIndex = 0;
        for (final Iterator<Object> i = paintTarget.getUsedResources()
                .iterator(); i.hasNext();) {
            final String resource = (String) i.next();
            InputStream is = null;
            try {
                is = getThemeResourceAsStream(root, getTheme(root), resource);
            } catch (final Exception e) {
                // FIXME: Handle exception
                logger.log(Level.FINER, "Failed to get theme resource stream.",
                        e);
            }
            if (is != null) {

                outWriter.print((resourceIndex++ > 0 ? ", " : "") + "\""
                        + resource + "\" : ");
                final StringBuffer layout = new StringBuffer();

                try {
                    final InputStreamReader r = new InputStreamReader(is,
                            "UTF-8");
                    final char[] buffer = new char[20000];
                    int charsRead = 0;
                    while ((charsRead = r.read(buffer)) > 0) {
                        layout.append(buffer, 0, charsRead);
                    }
                    r.close();
                } catch (final java.io.IOException e) {
                    // FIXME: Handle exception
                    logger.log(Level.INFO, "Resource transfer failed", e);
                }
                outWriter.print("\""
                        + JsonPaintTarget.escapeJSON(layout.toString()) + "\"");
            } else {
                // FIXME: Handle exception
                logger.severe("CustomLayout not found: " + resource);
            }
        }
        outWriter.print("}");

        Collection<Class<? extends ClientConnector>> usedClientConnectors = paintTarget
                .getUsedClientConnectors();
        boolean typeMappingsOpen = false;
        ClientCache clientCache = getClientCache(root);

        for (Class<? extends ClientConnector> class1 : usedClientConnectors) {
            if (clientCache.cache(class1)) {
                // client does not know the mapping key for this type, send
                // mapping to client
                if (!typeMappingsOpen) {
                    typeMappingsOpen = true;
                    outWriter.print(", \"typeMappings\" : { ");
                } else {
                    outWriter.print(" , ");
                }
                String canonicalName = class1.getCanonicalName();
                outWriter.print("\"");
                outWriter.print(canonicalName);
                outWriter.print("\" : ");
                outWriter.print(getTagForType(class1));
            }
        }
        if (typeMappingsOpen) {
            outWriter.print(" }");
        }

        boolean typeInheritanceMapOpen = false;
        if (typeMappingsOpen) {
            // send the whole type inheritance map if any new mappings
            for (Class<? extends ClientConnector> class1 : usedClientConnectors) {
                if (!ClientConnector.class.isAssignableFrom(class1
                        .getSuperclass())) {
                    continue;
                }
                if (!typeInheritanceMapOpen) {
                    typeInheritanceMapOpen = true;
                    outWriter.print(", \"typeInheritanceMap\" : { ");
                } else {
                    outWriter.print(" , ");
                }
                outWriter.print("\"");
                outWriter.print(getTagForType(class1));
                outWriter.print("\" : ");
                outWriter
                        .print(getTagForType((Class<? extends ClientConnector>) class1
                                .getSuperclass()));
            }
            if (typeInheritanceMapOpen) {
                outWriter.print(" }");
            }
        }

        // add any pending locale definitions requested by the client
        printLocaleDeclarations(outWriter);

        if (dragAndDropService != null) {
            dragAndDropService.printJSONResponse(outWriter);
        }

        writePerformanceDataForTestBench(request, outWriter);
    }

    /**
     * Adds the performance timing data used by TestBench 3 to the UIDL
     * response.
     */
    private void writePerformanceDataForTestBench(final Request request,
            final PrintWriter outWriter) {
        Long totalTime = (Long) request.getAttribute("TOTAL");
        Long lastRequestTime = (Long) request.getAttribute("LASTREQUEST");
        outWriter.write(String.format(", \"tbss\":[%d, %d]", totalTime,
                lastRequestTime));
    }

    private void legacyPaint(PaintTarget paintTarget,
            ArrayList<ClientConnector> dirtyVisibleConnectors)
            throws PaintException {
        List<Vaadin6Component> legacyComponents = new ArrayList<Vaadin6Component>();
        for (Connector connector : dirtyVisibleConnectors) {
            // All Components that want to use paintContent must implement
            // Vaadin6Component
            if (connector instanceof Vaadin6Component) {
                legacyComponents.add((Vaadin6Component) connector);
            }
        }
        sortByHierarchy((List) legacyComponents);
        for (Vaadin6Component c : legacyComponents) {
            logger.fine("Painting Vaadin6Component " + c.getClass().getName()
                    + "@" + Integer.toHexString(c.hashCode()));
            paintTarget.startTag("change");
            final String pid = c.getConnectorId();
            paintTarget.addAttribute("pid", pid);
            LegacyPaint.paint(c, paintTarget);
            paintTarget.endTag("change");
        }

    }

    private void sortByHierarchy(List<Component> paintables) {
        // Vaadin 6 requires parents to be painted before children as component
        // containers rely on that their updateFromUIDL method has been called
        // before children start calling e.g. updateCaption
        Collections.sort(paintables, new Comparator<Component>() {
            public int compare(Component c1, Component c2) {
                int depth1 = 0;
                while (c1.getParent() != null) {
                    depth1++;
                    c1 = c1.getParent();
                }
                int depth2 = 0;
                while (c2.getParent() != null) {
                    depth2++;
                    c2 = c2.getParent();
                }
                if (depth1 < depth2) {
                    return -1;
                }
                if (depth1 > depth2) {
                    return 1;
                }
                return 0;
            }
        });

    }

    private ClientCache getClientCache(Root root) {
        Integer rootId = Integer.valueOf(root.getRootId());
        ClientCache cache = rootToClientCache.get(rootId);
        if (cache == null) {
            cache = new ClientCache();
            rootToClientCache.put(rootId, cache);
        }
        return cache;
    }

    /**
     * Checks if the component is visible in context, i.e. returns false if the
     * child is hidden, the parent is hidden or the parent says the child should
     * not be rendered (using
     * {@link HasComponents#isComponentVisible(Component)}
     * 
     * @param child
     *            The child to check
     * @return true if the child is visible to the client, false otherwise
     */
    static boolean isVisible(Component child) {
        HasComponents parent = child.getParent();
        if (parent == null || !child.isVisible()) {
            return child.isVisible();
        }

        return parent.isComponentVisible(child) && isVisible(parent);
    }

    private static class NullIterator<E> implements Iterator<E> {

        public boolean hasNext() {
            return false;
        }

        public E next() {
            return null;
        }

        public void remove() {
        }

    }

    public static Iterable<Component> getChildComponents(HasComponents cc) {
        // TODO This must be moved to Root/Panel
        if (cc instanceof Root) {
            Root root = (Root) cc;
            List<Component> children = new ArrayList<Component>();
            if (root.getContent() != null) {
                children.add(root.getContent());
            }
            for (Window w : root.getWindows()) {
                children.add(w);
            }
            return children;
        } else if (cc instanceof Panel) {
            // This is so wrong.. (#2924)
            if (((Panel) cc).getContent() == null) {
                return Collections.emptyList();
            } else {
                return Collections.singleton((Component) ((Panel) cc)
                        .getContent());
            }
        }
        return cc;
    }

    /**
     * Collects all pending RPC calls from listed {@link ClientConnector}s and
     * clears their RPC queues.
     * 
     * @param rpcPendingQueue
     *            list of {@link ClientConnector} of interest
     * @return ordered list of pending RPC calls
     */
    private List<ClientMethodInvocation> collectPendingRpcCalls(
            List<ClientConnector> rpcPendingQueue) {
        List<ClientMethodInvocation> pendingInvocations = new ArrayList<ClientMethodInvocation>();
        for (ClientConnector connector : rpcPendingQueue) {
            List<ClientMethodInvocation> paintablePendingRpc = connector
                    .retrievePendingRpcCalls();
            if (null != paintablePendingRpc && !paintablePendingRpc.isEmpty()) {
                List<ClientMethodInvocation> oldPendingRpc = pendingInvocations;
                int totalCalls = pendingInvocations.size()
                        + paintablePendingRpc.size();
                pendingInvocations = new ArrayList<ClientMethodInvocation>(
                        totalCalls);

                // merge two ordered comparable lists
                for (int destIndex = 0, oldIndex = 0, paintableIndex = 0; destIndex < totalCalls; destIndex++) {
                    if (paintableIndex >= paintablePendingRpc.size()
                            || (oldIndex < oldPendingRpc.size() && ((Comparable<ClientMethodInvocation>) oldPendingRpc
                                    .get(oldIndex))
                                    .compareTo(paintablePendingRpc
                                            .get(paintableIndex)) <= 0)) {
                        pendingInvocations.add(oldPendingRpc.get(oldIndex++));
                    } else {
                        pendingInvocations.add(paintablePendingRpc
                                .get(paintableIndex++));
                    }
                }
            }
        }
        return pendingInvocations;
    }

    protected abstract InputStream getThemeResourceAsStream(Root root,
            String themeName, String resource);

    private int getTimeoutInterval() {
        return maxInactiveInterval;
    }

    private String getTheme(Root root) {
        String themeName = root.getApplication().getThemeForRoot(root);
        String requestThemeName = getRequestTheme();

        if (requestThemeName != null) {
            themeName = requestThemeName;
        }
        if (themeName == null) {
            themeName = AbstractApplicationServlet.getDefaultTheme();
        }
        return themeName;
    }

    private String getRequestTheme() {
        return requestThemeName;
    }

    /**
     * Returns false if the cross site request forgery protection is turned off.
     * 
     * @param application
     * @return false if the XSRF is turned off, true otherwise
     */
    public boolean isXSRFEnabled(Application application) {
        return !"true"
                .equals(application
                        .getProperty(AbstractApplicationServlet.SERVLET_PARAMETER_DISABLE_XSRF_PROTECTION));
    }

    /**
     * TODO document
     * 
     * If this method returns false, something was submitted that we did not
     * expect; this is probably due to the client being out-of-sync and sending
     * variable changes for non-existing pids
     * 
     * @return true if successful, false if there was an inconsistency
     */
    private boolean handleVariables(WrappedRequest request,
            WrappedResponse response, Callback callback,
            Application application2, Root root) throws IOException,
            InvalidUIDLSecurityKeyException {
        boolean success = true;

        String changes = getRequestPayload(request);
        if (changes != null) {

            // Manage bursts one by one
            final String[] bursts = changes.split(String
                    .valueOf(VAR_BURST_SEPARATOR));

            // Security: double cookie submission pattern unless disabled by
            // property
            if (isXSRFEnabled(application2)) {
                if (bursts.length == 1 && "init".equals(bursts[0])) {
                    // init request; don't handle any variables, key sent in
                    // response.
                    request.setAttribute(WRITE_SECURITY_TOKEN_FLAG, true);
                    return true;
                } else {
                    // ApplicationServlet has stored the security token in the
                    // session; check that it matched the one sent in the UIDL
                    String sessId = (String) request
                            .getSessionAttribute(ApplicationConnection.UIDL_SECURITY_TOKEN_ID);

                    if (sessId == null || !sessId.equals(bursts[0])) {
                        throw new InvalidUIDLSecurityKeyException(
                                "Security key mismatch");
                    }
                }

            }

            for (int bi = 1; bi < bursts.length; bi++) {
                // unescape any encoded separator characters in the burst
                final String burst = unescapeBurst(bursts[bi]);
                success &= handleBurst(request, application2, burst);

                // In case that there were multiple bursts, we know that this is
                // a special synchronous case for closing window. Thus we are
                // not interested in sending any UIDL changes back to client.
                // Still we must clear component tree between bursts to ensure
                // that no removed components are updated. The painting after
                // the last burst is handled normally by the calling method.
                if (bi < bursts.length - 1) {

                    // We will be discarding all changes
                    final PrintWriter outWriter = new PrintWriter(
                            new CharArrayWriter());

                    paintAfterVariableChanges(request, response, callback,
                            true, outWriter, root, false);

                }

            }
        }
        /*
         * Note that we ignore inconsistencies while handling unload request.
         * The client can't remove invalid variable changes from the burst, and
         * we don't have the required logic implemented on the server side. E.g.
         * a component is removed in a previous burst.
         */
        return success;
    }

    /**
     * Processes a message burst received from the client.
     * 
     * A burst can contain any number of RPC calls, including legacy variable
     * change calls that are processed separately.
     * 
     * Consecutive changes to the value of the same variable are combined and
     * changeVariables() is only called once for them. This preserves the Vaadin
     * 6 semantics for components and add-ons that do not use Vaadin 7 RPC
     * directly.
     * 
     * @param source
     * @param app
     *            application receiving the burst
     * @param burst
     *            the content of the burst as a String to be parsed
     * @return true if the processing of the burst was successful and there were
     *         no messages to non-existent components
     */
    public boolean handleBurst(Object source, Application app,
            final String burst) {
        boolean success = true;
        try {
            Set<Connector> enabledConnectors = new HashSet<Connector>();

            List<MethodInvocation> invocations = parseInvocations(burst);
            for (MethodInvocation invocation : invocations) {
                final ClientConnector connector = getConnector(app,
                        invocation.getConnectorId());

                if (connector != null && connector.isConnectorEnabled()) {
                    enabledConnectors.add(connector);
                }
            }
            for (int i = 0; i < invocations.size(); i++) {
                MethodInvocation invocation = invocations.get(i);

                final ClientConnector connector = getConnector(app,
                        invocation.getConnectorId());

                if (connector == null) {
                    logger.log(
                            Level.WARNING,
                            "RPC call to " + invocation.getInterfaceName()
                                    + "." + invocation.getMethodName()
                                    + " received for connector "
                                    + invocation.getConnectorId()
                                    + " but no such connector could be found");
                    continue;
                }

                if (!enabledConnectors.contains(connector)) {

                    if (invocation instanceof LegacyChangeVariablesInvocation) {
                        LegacyChangeVariablesInvocation legacyInvocation = (LegacyChangeVariablesInvocation) invocation;
                        // TODO convert window close to a separate RPC call and
                        // handle above - not a variable change

                        // Handle special case where window-close is called
                        // after the window has been removed from the
                        // application or the application has closed
                        Map<String, Object> changes = legacyInvocation
                                .getVariableChanges();
                        if (changes.size() == 1 && changes.containsKey("close")
                                && Boolean.TRUE.equals(changes.get("close"))) {
                            // Silently ignore this
                            continue;
                        }
                    }

                    // Connector is disabled, log a warning and move to the next
                    String msg = "Ignoring RPC call for disabled connector "
                            + connector.getClass().getName();
                    if (connector instanceof Component) {
                        String caption = ((Component) connector).getCaption();
                        if (caption != null) {
                            msg += ", caption=" + caption;
                        }
                    }
                    logger.warning(msg);
                    continue;
                }

                if (invocation instanceof ServerRpcMethodInvocation) {
                    ServerRpcManager.applyInvocation(connector,
                            (ServerRpcMethodInvocation) invocation);
                } else {

                    // All code below is for legacy variable changes
                    LegacyChangeVariablesInvocation legacyInvocation = (LegacyChangeVariablesInvocation) invocation;
                    Map<String, Object> changes = legacyInvocation
                            .getVariableChanges();
                    try {
                        changeVariables(source, (VariableOwner) connector,
                                changes);
                    } catch (Exception e) {
                        Component errorComponent = null;
                        if (connector instanceof Component) {
                            errorComponent = (Component) connector;
                        } else if (connector instanceof DragAndDropService) {
                            Object dropHandlerOwner = changes.get("dhowner");
                            if (dropHandlerOwner instanceof Component) {
                                errorComponent = (Component) dropHandlerOwner;
                            }
                        }
                        handleChangeVariablesError(app, errorComponent, e,
                                changes);

                    }
                }
            }

        } catch (JSONException e) {
            logger.warning("Unable to parse RPC call from the client: "
                    + e.getMessage());
            // TODO or return success = false?
            throw new RuntimeException(e);
        }

        return success;
    }

    /**
     * Parse a message burst from the client into a list of MethodInvocation
     * instances.
     * 
     * @param burst
     *            message string (JSON)
     * @return list of MethodInvocation to perform
     * @throws JSONException
     */
    private List<MethodInvocation> parseInvocations(final String burst)
            throws JSONException {
        JSONArray invocationsJson = new JSONArray(burst);

        ArrayList<MethodInvocation> invocations = new ArrayList<MethodInvocation>();

        MethodInvocation previousInvocation = null;
        // parse JSON to MethodInvocations
        for (int i = 0; i < invocationsJson.length(); ++i) {

            JSONArray invocationJson = invocationsJson.getJSONArray(i);

            MethodInvocation invocation = parseInvocation(invocationJson,
                    previousInvocation);
            if (invocation != null) {
                // Can be null iff the invocation was a legacy invocation and it
                // was merged with the previous one
                invocations.add(invocation);
                previousInvocation = invocation;
            }
        }
        return invocations;
    }

    private MethodInvocation parseInvocation(JSONArray invocationJson,
            MethodInvocation previousInvocation) throws JSONException {
        String connectorId = invocationJson.getString(0);
        String interfaceName = invocationJson.getString(1);
        String methodName = invocationJson.getString(2);

        JSONArray parametersJson = invocationJson.getJSONArray(3);

        if (LegacyChangeVariablesInvocation.isLegacyVariableChange(
                interfaceName, methodName)) {
            if (!(previousInvocation instanceof LegacyChangeVariablesInvocation)) {
                previousInvocation = null;
            }

            return parseLegacyChangeVariablesInvocation(connectorId,
                    interfaceName, methodName,
                    (LegacyChangeVariablesInvocation) previousInvocation,
                    parametersJson);
        } else {
            return parseServerRpcInvocation(connectorId, interfaceName,
                    methodName, parametersJson);
        }

    }

    private LegacyChangeVariablesInvocation parseLegacyChangeVariablesInvocation(
            String connectorId, String interfaceName, String methodName,
            LegacyChangeVariablesInvocation previousInvocation,
            JSONArray parametersJson) throws JSONException {
        if (parametersJson.length() != 2) {
            throw new JSONException(
                    "Invalid parameters in legacy change variables call. Expected 2, was "
                            + parametersJson.length());
        }
        String variableName = (String) JsonCodec
                .decodeInternalType(String.class, true,
                        parametersJson.getJSONArray(0), application);
        Object value = JsonCodec.decodeInternalType(
                parametersJson.getJSONArray(1), application);

        if (previousInvocation != null
                && previousInvocation.getConnectorId().equals(connectorId)) {
            previousInvocation.setVariableChange(variableName, value);
            return null;
        } else {
            return new LegacyChangeVariablesInvocation(connectorId,
                    variableName, value);
        }
    }

    private ServerRpcMethodInvocation parseServerRpcInvocation(
            String connectorId, String interfaceName, String methodName,
            JSONArray parametersJson) throws JSONException {
        ServerRpcMethodInvocation invocation = new ServerRpcMethodInvocation(
                connectorId, interfaceName, methodName, parametersJson.length());

        Object[] parameters = new Object[parametersJson.length()];
        Type[] declaredRpcMethodParameterTypes = invocation.getMethod()
                .getGenericParameterTypes();

        for (int j = 0; j < parametersJson.length(); ++j) {
            JSONArray parameterJson = parametersJson.getJSONArray(j);
            Type parameterType = declaredRpcMethodParameterTypes[j];
            parameters[j] = JsonCodec.decodeInternalOrCustomType(parameterType,
                    parameterJson, application);
        }
        invocation.setParameters(parameters);
        return invocation;
    }

    protected void changeVariables(Object source, final VariableOwner owner,
            Map<String, Object> m) {
        owner.changeVariables(source, m);
    }

    protected ClientConnector getConnector(Application app, String connectorId) {
        ClientConnector c = app.getConnector(connectorId);
        if (c == null
                && connectorId.equals(getDragAndDropService().getConnectorId())) {
            return getDragAndDropService();
        }

        return c;
    }

    private DragAndDropService getDragAndDropService() {
        if (dragAndDropService == null) {
            dragAndDropService = new DragAndDropService(this);
        }
        return dragAndDropService;
    }

    /**
     * Reads the request data from the Request and returns it converted to an
     * UTF-8 string.
     * 
     * @param request
     * @return
     * @throws IOException
     */
    protected String getRequestPayload(WrappedRequest request)
            throws IOException {

        int requestLength = request.getContentLength();
        if (requestLength == 0) {
            return null;
        }

        ByteArrayOutputStream bout = requestLength <= 0 ? new ByteArrayOutputStream()
                : new ByteArrayOutputStream(requestLength);

        InputStream inputStream = request.getInputStream();
        byte[] buffer = new byte[MAX_BUFFER_SIZE];

        while (true) {
            int read = inputStream.read(buffer);
            if (read == -1) {
                break;
            }
            bout.write(buffer, 0, read);
        }
        String result = new String(bout.toByteArray(), "utf-8");

        return result;
    }

    public class ErrorHandlerErrorEvent implements ErrorEvent, Serializable {
        private final Throwable throwable;

        public ErrorHandlerErrorEvent(Throwable throwable) {
            this.throwable = throwable;
        }

        public Throwable getThrowable() {
            return throwable;
        }

    }

    /**
     * Handles an error (exception) that occurred when processing variable
     * changes from the client or a failure of a file upload.
     * 
     * For {@link AbstractField} components,
     * {@link AbstractField#handleError(com.vaadin.ui.AbstractComponent.ComponentErrorEvent)}
     * is called. In all other cases (or if the field does not handle the
     * error), {@link ErrorListener#terminalError(ErrorEvent)} for the
     * application error handler is called.
     * 
     * @param application
     * @param owner
     *            component that the error concerns
     * @param e
     *            exception that occurred
     * @param m
     *            map from variable names to values
     */
    private void handleChangeVariablesError(Application application,
            Component owner, Exception e, Map<String, Object> m) {
        boolean handled = false;
        ChangeVariablesErrorEvent errorEvent = new ChangeVariablesErrorEvent(
                owner, e, m);

        if (owner instanceof AbstractField) {
            try {
                handled = ((AbstractField<?>) owner).handleError(errorEvent);
            } catch (Exception handlerException) {
                /*
                 * If there is an error in the component error handler we pass
                 * the that error to the application error handler and continue
                 * processing the actual error
                 */
                application.getErrorHandler().terminalError(
                        new ErrorHandlerErrorEvent(handlerException));
                handled = false;
            }
        }

        if (!handled) {
            application.getErrorHandler().terminalError(errorEvent);
        }

    }

    /**
     * Unescape encoded burst separator characters in a burst received from the
     * client. This protects from separator injection attacks.
     * 
     * @param encodedValue
     *            to decode
     * @return decoded value
     */
    protected String unescapeBurst(String encodedValue) {
        final StringBuilder result = new StringBuilder();
        final StringCharacterIterator iterator = new StringCharacterIterator(
                encodedValue);
        char character = iterator.current();
        while (character != CharacterIterator.DONE) {
            if (VAR_ESCAPE_CHARACTER == character) {
                character = iterator.next();
                switch (character) {
                case VAR_ESCAPE_CHARACTER + 0x30:
                    // escaped escape character
                    result.append(VAR_ESCAPE_CHARACTER);
                    break;
                case VAR_BURST_SEPARATOR + 0x30:
                    // +0x30 makes these letters for easier reading
                    result.append((char) (character - 0x30));
                    break;
                case CharacterIterator.DONE:
                    // error
                    throw new RuntimeException(
                            "Communication error: Unexpected end of message");
                default:
                    // other escaped character - probably a client-server
                    // version mismatch
                    throw new RuntimeException(
                            "Invalid escaped character from the client - check that the widgetset and server versions match");
                }
            } else {
                // not a special character - add it to the result as is
                result.append(character);
            }
            character = iterator.next();
        }
        return result.toString();
    }

    /**
     * Prints the queued (pending) locale definitions to a {@link PrintWriter}
     * in a (UIDL) format that can be sent to the client and used there in
     * formatting dates, times etc.
     * 
     * @param outWriter
     */
    private void printLocaleDeclarations(PrintWriter outWriter) {
        /*
         * ----------------------------- Sending Locale sensitive date
         * -----------------------------
         */

        // Send locale informations to client
        outWriter.print(", \"locales\":[");
        for (; pendingLocalesIndex < locales.size(); pendingLocalesIndex++) {

            final Locale l = generateLocale(locales.get(pendingLocalesIndex));
            // Locale name
            outWriter.print("{\"name\":\"" + l.toString() + "\",");

            /*
             * Month names (both short and full)
             */
            final DateFormatSymbols dfs = new DateFormatSymbols(l);
            final String[] short_months = dfs.getShortMonths();
            final String[] months = dfs.getMonths();
            outWriter.print("\"smn\":[\""
                    + // ShortMonthNames
                    short_months[0] + "\",\"" + short_months[1] + "\",\""
                    + short_months[2] + "\",\"" + short_months[3] + "\",\""
                    + short_months[4] + "\",\"" + short_months[5] + "\",\""
                    + short_months[6] + "\",\"" + short_months[7] + "\",\""
                    + short_months[8] + "\",\"" + short_months[9] + "\",\""
                    + short_months[10] + "\",\"" + short_months[11] + "\""
                    + "],");
            outWriter.print("\"mn\":[\""
                    + // MonthNames
                    months[0] + "\",\"" + months[1] + "\",\"" + months[2]
                    + "\",\"" + months[3] + "\",\"" + months[4] + "\",\""
                    + months[5] + "\",\"" + months[6] + "\",\"" + months[7]
                    + "\",\"" + months[8] + "\",\"" + months[9] + "\",\""
                    + months[10] + "\",\"" + months[11] + "\"" + "],");

            /*
             * Weekday names (both short and full)
             */
            final String[] short_days = dfs.getShortWeekdays();
            final String[] days = dfs.getWeekdays();
            outWriter.print("\"sdn\":[\""
                    + // ShortDayNames
                    short_days[1] + "\",\"" + short_days[2] + "\",\""
                    + short_days[3] + "\",\"" + short_days[4] + "\",\""
                    + short_days[5] + "\",\"" + short_days[6] + "\",\""
                    + short_days[7] + "\"" + "],");
            outWriter.print("\"dn\":[\""
                    + // DayNames
                    days[1] + "\",\"" + days[2] + "\",\"" + days[3] + "\",\""
                    + days[4] + "\",\"" + days[5] + "\",\"" + days[6] + "\",\""
                    + days[7] + "\"" + "],");

            /*
             * First day of week (0 = sunday, 1 = monday)
             */
            final Calendar cal = new GregorianCalendar(l);
            outWriter.print("\"fdow\":" + (cal.getFirstDayOfWeek() - 1) + ",");

            /*
             * Date formatting (MM/DD/YYYY etc.)
             */

            DateFormat dateFormat = DateFormat.getDateTimeInstance(
                    DateFormat.SHORT, DateFormat.SHORT, l);
            if (!(dateFormat instanceof SimpleDateFormat)) {
                logger.warning("Unable to get default date pattern for locale "
                        + l.toString());
                dateFormat = new SimpleDateFormat();
            }
            final String df = ((SimpleDateFormat) dateFormat).toPattern();

            int timeStart = df.indexOf("H");
            if (timeStart < 0) {
                timeStart = df.indexOf("h");
            }
            final int ampm_first = df.indexOf("a");
            // E.g. in Korean locale AM/PM is before h:mm
            // TODO should take that into consideration on client-side as well,
            // now always h:mm a
            if (ampm_first > 0 && ampm_first < timeStart) {
                timeStart = ampm_first;
            }
            // Hebrew locale has time before the date
            final boolean timeFirst = timeStart == 0;
            String dateformat;
            if (timeFirst) {
                int dateStart = df.indexOf(' ');
                if (ampm_first > dateStart) {
                    dateStart = df.indexOf(' ', ampm_first);
                }
                dateformat = df.substring(dateStart + 1);
            } else {
                dateformat = df.substring(0, timeStart - 1);
            }

            outWriter.print("\"df\":\"" + dateformat.trim() + "\",");

            /*
             * Time formatting (24 or 12 hour clock and AM/PM suffixes)
             */
            final String timeformat = df.substring(timeStart, df.length());
            /*
             * Doesn't return second or milliseconds.
             * 
             * We use timeformat to determine 12/24-hour clock
             */
            final boolean twelve_hour_clock = timeformat.indexOf("a") > -1;
            // TODO there are other possibilities as well, like 'h' in french
            // (ignore them, too complicated)
            final String hour_min_delimiter = timeformat.indexOf(".") > -1 ? "."
                    : ":";
            // outWriter.print("\"tf\":\"" + timeformat + "\",");
            outWriter.print("\"thc\":" + twelve_hour_clock + ",");
            outWriter.print("\"hmd\":\"" + hour_min_delimiter + "\"");
            if (twelve_hour_clock) {
                final String[] ampm = dfs.getAmPmStrings();
                outWriter.print(",\"ampm\":[\"" + ampm[0] + "\",\"" + ampm[1]
                        + "\"]");
            }
            outWriter.print("}");
            if (pendingLocalesIndex < locales.size() - 1) {
                outWriter.print(",");
            }
        }
        outWriter.print("]"); // Close locales
    }

    /**
     * Ends the Application.
     * 
     * The browser is redirected to the Application logout URL set with
     * {@link Application#setLogoutURL(String)}, or to the application URL if no
     * logout URL is given.
     * 
     * @param request
     *            the request instance.
     * @param response
     *            the response to write to.
     * @param application
     *            the Application to end.
     * @throws IOException
     *             if the writing failed due to input/output error.
     */
    private void endApplication(WrappedRequest request,
            WrappedResponse response, Application application)
            throws IOException {

        String logoutUrl = application.getLogoutURL();
        if (logoutUrl == null) {
            logoutUrl = application.getURL().toString();
        }
        // clients JS app is still running, send a special json file to tell
        // client that application has quit and where to point browser now
        // Set the response type
        final OutputStream out = response.getOutputStream();
        final PrintWriter outWriter = new PrintWriter(new BufferedWriter(
                new OutputStreamWriter(out, "UTF-8")));
        openJsonMessage(outWriter, response);
        outWriter.print("\"redirect\":{");
        outWriter.write("\"url\":\"" + logoutUrl + "\"}");
        closeJsonMessage(outWriter);
        outWriter.flush();
        outWriter.close();
        out.flush();
    }

    protected void closeJsonMessage(PrintWriter outWriter) {
        outWriter.print("}]");
    }

    /**
     * Writes the opening of JSON message to be sent to client.
     * 
     * @param outWriter
     * @param response
     */
    protected void openJsonMessage(PrintWriter outWriter,
            WrappedResponse response) {
        // Sets the response type
        response.setContentType("application/json; charset=UTF-8");
        // some dirt to prevent cross site scripting
        outWriter.print("for(;;);[{");
    }

    /**
     * Returns dirty components which are in given window. Components in an
     * invisible subtrees are omitted.
     * 
     * @param w
     *            root window for which dirty components is to be fetched
     * @return
     */
    private ArrayList<Component> getDirtyVisibleComponents(
            DirtyConnectorTracker dirtyConnectorTracker) {
        ArrayList<Component> dirtyComponents = new ArrayList<Component>();
        for (Component c : dirtyConnectorTracker.getDirtyComponents()) {
            if (isVisible(c)) {
                dirtyComponents.add(c);
            }
        }

        return dirtyComponents;
    }

    /**
     * Queues a locale to be sent to the client (browser) for date and time
     * entry etc. All locale specific information is derived from server-side
     * {@link Locale} instances and sent to the client when needed, eliminating
     * the need to use the {@link Locale} class and all the framework behind it
     * on the client.
     * 
     * @see Locale#toString()
     * 
     * @param value
     */
    public void requireLocale(String value) {
        if (locales == null) {
            locales = new ArrayList<String>();
            locales.add(application.getLocale().toString());
            pendingLocalesIndex = 0;
        }
        if (!locales.contains(value)) {
            locales.add(value);
        }
    }

    /**
     * Constructs a {@link Locale} instance to be sent to the client based on a
     * short locale description string.
     * 
     * @see #requireLocale(String)
     * 
     * @param value
     * @return
     */
    private Locale generateLocale(String value) {
        final String[] temp = value.split("_");
        if (temp.length == 1) {
            return new Locale(temp[0]);
        } else if (temp.length == 2) {
            return new Locale(temp[0], temp[1]);
        } else {
            return new Locale(temp[0], temp[1], temp[2]);
        }
    }

    protected class InvalidUIDLSecurityKeyException extends
            GeneralSecurityException {

        InvalidUIDLSecurityKeyException(String message) {
            super(message);
        }

    }

    private final HashMap<Class<? extends ClientConnector>, Integer> typeToKey = new HashMap<Class<? extends ClientConnector>, Integer>();
    private int nextTypeKey = 0;

    private BootstrapHandler bootstrapHandler;

    String getTagForType(Class<? extends ClientConnector> class1) {
        Integer id = typeToKey.get(class1);
        if (id == null) {
            id = nextTypeKey++;
            typeToKey.put(class1, id);
            logger.log(Level.FINE, "Mapping " + class1.getName() + " to " + id);
        }
        return id.toString();
    }

    /**
     * Helper class for terminal to keep track of data that client is expected
     * to know.
     * 
     * TODO make customlayout templates (from theme) to be cached here.
     */
    class ClientCache implements Serializable {

        private final Set<Object> res = new HashSet<Object>();

        /**
         * 
         * @param paintable
         * @return true if the given class was added to cache
         */
        boolean cache(Object object) {
            return res.add(object);
        }

        public void clear() {
            res.clear();
        }

    }

    abstract String getStreamVariableTargetUrl(Connector owner, String name,
            StreamVariable value);

    abstract protected void cleanStreamVariable(Connector owner, String name);

    /**
     * Gets the bootstrap handler that should be used for generating the pages
     * bootstrapping applications for this communication manager.
     * 
     * @return the bootstrap handler to use
     */
    private BootstrapHandler getBootstrapHandler() {
        if (bootstrapHandler == null) {
            bootstrapHandler = createBootstrapHandler();
        }

        return bootstrapHandler;
    }

    protected abstract BootstrapHandler createBootstrapHandler();

    protected boolean handleApplicationRequest(WrappedRequest request,
            WrappedResponse response) throws IOException {
        return application.handleRequest(request, response);
    }

    public void handleBrowserDetailsRequest(WrappedRequest request,
            WrappedResponse response, Application application)
            throws IOException {

        // if we do not yet have a currentRoot, it should be initialized
        // shortly, and we should send the initial UIDL
        boolean sendUIDL = Root.getCurrentRoot() == null;

        try {
            CombinedRequest combinedRequest = new CombinedRequest(request);

            Root root = application.getRootForRequest(combinedRequest);
            response.setContentType("application/json; charset=UTF-8");

            // Use the same logic as for determined roots
            BootstrapHandler bootstrapHandler = getBootstrapHandler();
            BootstrapContext context = bootstrapHandler.createContext(
                    combinedRequest, response, application, root.getRootId());

            String widgetset = context.getWidgetsetName();
            String theme = context.getThemeName();
            String themeUri = bootstrapHandler.getThemeUri(context, theme);

            // TODO These are not required if it was only the init of the root
            // that was delayed
            JSONObject params = new JSONObject();
            params.put("widgetset", widgetset);
            params.put("themeUri", themeUri);
            // Root id might have changed based on e.g. window.name
            params.put(ApplicationConnection.ROOT_ID_PARAMETER,
                    root.getRootId());
            if (sendUIDL) {
                String initialUIDL = getInitialUIDL(combinedRequest, root);
                params.put("uidl", initialUIDL);
            }

            // NOTE! GateIn requires, for some weird reason, getOutputStream
            // to be used instead of getWriter() (it seems to interpret
            // application/json as a binary content type)
            final OutputStream out = response.getOutputStream();
            final PrintWriter outWriter = new PrintWriter(new BufferedWriter(
                    new OutputStreamWriter(out, "UTF-8")));

            outWriter.write(params.toString());
            // NOTE GateIn requires the buffers to be flushed to work
            outWriter.flush();
            out.flush();
        } catch (RootRequiresMoreInformationException e) {
            // Requiring more information at this point is not allowed
            // TODO handle in a better way
            throw new RuntimeException(e);
        } catch (JSONException e) {
            // TODO Auto-generated catch block
            e.printStackTrace();
        }
    }

    /**
     * Generates the initial UIDL message that can e.g. be included in a html
     * page to avoid a separate round trip just for getting the UIDL.
     * 
     * @param request
     *            the request that caused the initialization
     * @param root
     *            the root for which the UIDL should be generated
     * @return a string with the initial UIDL message
     * @throws PaintException
     *             if an exception occurs while painting
     */
    protected String getInitialUIDL(WrappedRequest request, Root root)
            throws PaintException {
        // TODO maybe unify writeUidlResponse()?
        StringWriter sWriter = new StringWriter();
        PrintWriter pWriter = new PrintWriter(sWriter);
        pWriter.print("{");
        if (isXSRFEnabled(root.getApplication())) {
            pWriter.print(getSecurityKeyUIDL(request));
        }
        writeUidlResponse(true, pWriter, root, false);
        pWriter.print("}");
        String initialUIDL = sWriter.toString();
        logger.log(Level.FINE, "Initial UIDL:" + initialUIDL);
        return initialUIDL;
    }

    /**
     * Stream that extracts content from another stream until the boundary
     * string is encountered.
     * 
     * Public only for unit tests, should be considered private for all other
     * purposes.
     */
    public static class SimpleMultiPartInputStream extends InputStream {

        /**
         * Counter of how many characters have been matched to boundary string
         * from the stream
         */
        int matchedCount = -1;

        /**
         * Used as pointer when returning bytes after partly matched boundary
         * string.
         */
        int curBoundaryIndex = 0;
        /**
         * The byte found after a "promising start for boundary"
         */
        private int bufferedByte = -1;
        private boolean atTheEnd = false;

        private final char[] boundary;

        private final InputStream realInputStream;

        public SimpleMultiPartInputStream(InputStream realInputStream,
                String boundaryString) {
            boundary = (CRLF + DASHDASH + boundaryString).toCharArray();
            this.realInputStream = realInputStream;
        }

        @Override
        public int read() throws IOException {
            if (atTheEnd) {
                // End boundary reached, nothing more to read
                return -1;
            } else if (bufferedByte >= 0) {
                /* Purge partially matched boundary if there was such */
                return getBuffered();
            } else if (matchedCount != -1) {
                /*
                 * Special case where last "failed" matching ended with first
                 * character from boundary string
                 */
                return matchForBoundary();
            } else {
                int fromActualStream = realInputStream.read();
                if (fromActualStream == -1) {
                    // unexpected end of stream
                    throw new IOException(
                            "The multipart stream ended unexpectedly");
                }
                if (boundary[0] == fromActualStream) {
                    /*
                     * If matches the first character in boundary string, start
                     * checking if the boundary is fetched.
                     */
                    return matchForBoundary();
                }
                return fromActualStream;
            }
        }

        /**
         * Reads the input to expect a boundary string. Expects that the first
         * character has already been matched.
         * 
         * @return -1 if the boundary was matched, else returns the first byte
         *         from boundary
         * @throws IOException
         */
        private int matchForBoundary() throws IOException {
            matchedCount = 0;
            /*
             * Going to "buffered mode". Read until full boundary match or a
             * different character.
             */
            while (true) {
                matchedCount++;
                if (matchedCount == boundary.length) {
                    /*
                     * The whole boundary matched so we have reached the end of
                     * file
                     */
                    atTheEnd = true;
                    return -1;
                }
                int fromActualStream = realInputStream.read();
                if (fromActualStream != boundary[matchedCount]) {
                    /*
                     * Did not find full boundary, cache the mismatching byte
                     * and start returning the partially matched boundary.
                     */
                    bufferedByte = fromActualStream;
                    return getBuffered();
                }
            }
        }

        /**
         * Returns the partly matched boundary string and the byte following
         * that.
         * 
         * @return
         * @throws IOException
         */
        private int getBuffered() throws IOException {
            int b;
            if (matchedCount == 0) {
                // The boundary has been returned, return the buffered byte.
                b = bufferedByte;
                bufferedByte = -1;
                matchedCount = -1;
            } else {
                b = boundary[curBoundaryIndex++];
                if (curBoundaryIndex == matchedCount) {
                    // The full boundary has been returned, remaining is the
                    // char that did not match the boundary.

                    curBoundaryIndex = 0;
                    if (bufferedByte != boundary[0]) {
                        /*
                         * next call for getBuffered will return the
                         * bufferedByte that came after the partial boundary
                         * match
                         */
                        matchedCount = 0;
                    } else {
                        /*
                         * Special case where buffered byte again matches the
                         * boundaryString. This could be the start of the real
                         * end boundary.
                         */
                        matchedCount = 0;
                        bufferedByte = -1;
                    }
                }
            }
            if (b == -1) {
                throw new IOException("The multipart stream ended unexpectedly");
            }
            return b;
        }
    }

}<|MERGE_RESOLUTION|>--- conflicted
+++ resolved
@@ -691,25 +691,7 @@
             outWriter.print(getSecurityKeyUIDL(request));
         }
 
-<<<<<<< HEAD
-        writeUidlResponse(repaintAll, outWriter, root, analyzeLayouts);
-=======
-        // If the browser-window has been closed - we do not need to paint it at
-        // all
-        if (window.getName().equals(closingWindowName)) {
-            outWriter.print("\"changes\":[]");
-        } else {
-            // re-get window - may have been changed
-            Window newWindow = doGetApplicationWindow(request, callback,
-                    application, window);
-            if (newWindow != window) {
-                window = newWindow;
-                repaintAll = true;
-            }
-
-            writeUidlResponse(request, callback, repaintAll, outWriter, window,
-                    analyzeLayouts);
->>>>>>> 032f760b
+        writeUidlResponse(request, repaintAll, outWriter, root, analyzeLayouts);
 
         closeJsonMessage(outWriter);
 
@@ -717,7 +699,6 @@
 
     }
 
-<<<<<<< HEAD
     /**
      * Gets the security key (and generates one if needed) as UIDL.
      * 
@@ -733,16 +714,6 @@
             return "";
         }
     }
-=======
-    public void writeUidlResponse(Request request, Callback callback,
-            boolean repaintAll, final PrintWriter outWriter, Window window,
-            boolean analyzeLayouts) throws PaintException {
-        outWriter.print("\"changes\":[");
-
-        ArrayList<Paintable> paintables = null;
-
-        List<InvalidLayout> invalidComponentRelativeSizes = null;
->>>>>>> 032f760b
 
     /**
      * Gets the security key (and generates one if needed).
@@ -764,7 +735,7 @@
     }
 
     @SuppressWarnings("unchecked")
-    public void writeUidlResponse(boolean repaintAll,
+    public void writeUidlResponse(WrappedRequest request, boolean repaintAll,
             final PrintWriter outWriter, Root root, boolean analyzeLayouts)
             throws PaintException {
         ArrayList<ClientConnector> dirtyVisibleConnectors = new ArrayList<ClientConnector>();
@@ -1133,7 +1104,7 @@
      * Adds the performance timing data used by TestBench 3 to the UIDL
      * response.
      */
-    private void writePerformanceDataForTestBench(final Request request,
+    private void writePerformanceDataForTestBench(final WrappedRequest request,
             final PrintWriter outWriter) {
         Long totalTime = (Long) request.getAttribute("TOTAL");
         Long lastRequestTime = (Long) request.getAttribute("LASTREQUEST");
@@ -2204,7 +2175,7 @@
         if (isXSRFEnabled(root.getApplication())) {
             pWriter.print(getSecurityKeyUIDL(request));
         }
-        writeUidlResponse(true, pWriter, root, false);
+        writeUidlResponse(request, true, pWriter, root, false);
         pWriter.print("}");
         String initialUIDL = sWriter.toString();
         logger.log(Level.FINE, "Initial UIDL:" + initialUIDL);
