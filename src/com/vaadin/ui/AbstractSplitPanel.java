/*
@VaadinApache2LicenseForJavaFiles@
 */

package com.vaadin.ui;

import java.io.Serializable;
import java.lang.reflect.Method;
import java.util.Iterator;

import com.vaadin.event.ComponentEventListener;
import com.vaadin.event.MouseEvents.ClickEvent;
import com.vaadin.terminal.Sizeable;
import com.vaadin.terminal.gwt.client.MouseEventDetails;
import com.vaadin.terminal.gwt.client.ui.ClickEventHandler;
import com.vaadin.terminal.gwt.client.ui.splitpanel.AbstractSplitPanelRpc;
import com.vaadin.terminal.gwt.client.ui.splitpanel.AbstractSplitPanelState;
import com.vaadin.terminal.gwt.client.ui.splitpanel.AbstractSplitPanelState.SplitterState;
import com.vaadin.tools.ReflectTools;

/**
 * AbstractSplitPanel.
 * 
 * <code>AbstractSplitPanel</code> is base class for a component container that
 * can contain two components. The components are split by a divider element.
 * 
 * @author Vaadin Ltd.
 * @version
 * @VERSION@
 * @since 6.5
 */
public abstract class AbstractSplitPanel extends AbstractComponentContainer {

    private Unit posUnit;

    private AbstractSplitPanelRpc rpc = new AbstractSplitPanelRpc() {

        public void splitterClick(MouseEventDetails mouseDetails) {
            fireEvent(new SplitterClickEvent(AbstractSplitPanel.this,
                    mouseDetails));
        }

<<<<<<< HEAD
        public void setSplitterPosition(float position) {
            getState().getSplitterState().setPosition(position);
        }
    };
=======
    private int posMin = 0;

    private int posMinUnit = UNITS_PERCENTAGE;

    private int posMax = 100;

    private int posMaxUnit = UNITS_PERCENTAGE;

    private boolean locked = false;
>>>>>>> 56d0c039

    public AbstractSplitPanel() {
        registerRpc(rpc);
        setSplitPosition(50, Unit.PERCENTAGE, false);
    }

    /**
     * Modifiable and Serializable Iterator for the components, used by
     * {@link AbstractSplitPanel#getComponentIterator()}.
     */
    private class ComponentIterator implements Iterator<Component>,
            Serializable {

        int i = 0;

        public boolean hasNext() {
            if (i < getComponentCount()) {
                return true;
            }
            return false;
        }

        public Component next() {
            if (!hasNext()) {
                return null;
            }
            i++;
            if (i == 1) {
                return (getFirstComponent() == null ? getSecondComponent()
                        : getFirstComponent());
            } else if (i == 2) {
                return getSecondComponent();
            }
            return null;
        }

        public void remove() {
            if (i == 1) {
                if (getFirstComponent() != null) {
                    setFirstComponent(null);
                    i = 0;
                } else {
                    setSecondComponent(null);
                }
            } else if (i == 2) {
                setSecondComponent(null);
            }
        }
    }

    /**
     * Add a component into this container. The component is added to the right
     * or under the previous component.
     * 
     * @param c
     *            the component to be added.
     */
    @Override
    public void addComponent(Component c) {
        if (getFirstComponent() == null) {
            setFirstComponent(c);
        } else if (getSecondComponent() == null) {
            setSecondComponent(c);
        } else {
            throw new UnsupportedOperationException(
                    "Split panel can contain only two components");
        }
    }

    /**
     * Sets the first component of this split panel. Depending on the direction
     * the first component is shown at the top or to the left.
     * 
     * @param c
     *            The component to use as first component
     */
    public void setFirstComponent(Component c) {
        if (getFirstComponent() == c) {
            // Nothing to do
            return;
        }

        if (getFirstComponent() != null) {
            // detach old
            removeComponent(getFirstComponent());
        }
        getState().setFirstChild(c);
        if (c != null) {
            super.addComponent(c);
        }

        requestRepaint();
    }

    /**
     * Sets the second component of this split panel. Depending on the direction
     * the second component is shown at the bottom or to the left.
     * 
     * @param c
     *            The component to use as first component
     */
    public void setSecondComponent(Component c) {
        if (getSecondComponent() == c) {
            // Nothing to do
            return;
        }

        if (getSecondComponent() != null) {
            // detach old
            removeComponent(getSecondComponent());
        }
        getState().setSecondChild(c);
        if (c != null) {
            super.addComponent(c);
        }
        requestRepaint();
    }

    /**
     * Gets the first component of this split panel. Depending on the direction
     * this is either the component shown at the top or to the left.
     * 
     * @return the first component of this split panel
     */
    public Component getFirstComponent() {
        return (Component) getState().getFirstChild();
    }

    /**
     * Gets the second component of this split panel. Depending on the direction
     * this is either the component shown at the top or to the left.
     * 
     * @return the second component of this split panel
     */
    public Component getSecondComponent() {
        return (Component) getState().getSecondChild();
    }

    /**
     * Removes the component from this container.
     * 
     * @param c
     *            the component to be removed.
     */
    @Override
    public void removeComponent(Component c) {
        super.removeComponent(c);
        if (c == getFirstComponent()) {
            getState().setFirstChild(null);
        } else if (c == getSecondComponent()) {
            getState().setSecondChild(null);
        }
        requestRepaint();
    }

    /*
     * (non-Javadoc)
     * 
     * @see com.vaadin.ui.ComponentContainer#getComponentIterator()
     */
    public Iterator<Component> getComponentIterator() {
        return new ComponentIterator();
    }

    /**
     * Gets the number of contained components. Consistent with the iterator
     * returned by {@link #getComponentIterator()}.
     * 
     * @return the number of contained components (zero, one or two)
     */
    public int getComponentCount() {
        int count = 0;
        if (getFirstComponent() != null) {
            count++;
        }
        if (getSecondComponent() != null) {
            count++;
        }
        return count;
    }

<<<<<<< HEAD
=======
    /**
     * Paints the content of this component.
     * 
     * @param target
     *            the Paint Event.
     * @throws PaintException
     *             if the paint operation failed.
     */
    @Override
    public void paintContent(PaintTarget target) throws PaintException {
        super.paintContent(target);

        final String position = pos + UNIT_SYMBOLS[posUnit];
        final String minimumPosition = posMin + UNIT_SYMBOLS[posMinUnit];
        final String maximumPosition = posMax + UNIT_SYMBOLS[posMaxUnit];

        target.addAttribute("position", position);
        target.addAttribute("minimumPosition", minimumPosition);
        target.addAttribute("maximumPosition", maximumPosition);

        if (isLocked()) {
            target.addAttribute("locked", true);
        }

        target.addAttribute("reversed", posReversed);

        if (firstComponent != null) {
            firstComponent.paint(target);
        } else {
            VerticalLayout temporaryComponent = new VerticalLayout();
            temporaryComponent.setParent(this);
            temporaryComponent.paint(target);
        }
        if (secondComponent != null) {
            secondComponent.paint(target);
        } else {
            VerticalLayout temporaryComponent = new VerticalLayout();
            temporaryComponent.setParent(this);
            temporaryComponent.paint(target);
        }
    }

>>>>>>> 56d0c039
    /* Documented in superclass */
    public void replaceComponent(Component oldComponent, Component newComponent) {
        if (oldComponent == getFirstComponent()) {
            setFirstComponent(newComponent);
        } else if (oldComponent == getSecondComponent()) {
            setSecondComponent(newComponent);
        }
        requestRepaint();
    }

    /**
     * Moves the position of the splitter.
     * 
     * @param pos
     *            the new size of the first region in the unit that was last
     *            used (default is percentage). Fractions are only allowed when
     *            unit is percentage.
     */
    public void setSplitPosition(float pos) {
        setSplitPosition(pos, posUnit, false);
    }

    /**
     * Moves the position of the splitter.
     * 
     * @param pos
     *            the new size of the region in the unit that was last used
     *            (default is percentage). Fractions are only allowed when unit
     *            is percentage.
     * 
     * @param reverse
     *            if set to true the split splitter position is measured by the
     *            second region else it is measured by the first region
     */
    public void setSplitPosition(float pos, boolean reverse) {
        setSplitPosition(pos, posUnit, reverse);
    }

    /**
     * Moves the position of the splitter with given position and unit.
     * 
     * @param pos
     *            the new size of the first region. Fractions are only allowed
     *            when unit is percentage.
     * @param unit
     *            the unit (from {@link Sizeable}) in which the size is given.
     */
    public void setSplitPosition(float pos, Unit unit) {
        setSplitPosition(pos, unit, false);
    }

    /**
     * Moves the position of the splitter with given position and unit.
     * 
     * @param pos
     *            the new size of the first region. Fractions are only allowed
     *            when unit is percentage.
     * @param unit
     *            the unit (from {@link Sizeable}) in which the size is given.
     * @param reverse
     *            if set to true the split splitter position is measured by the
     *            second region else it is measured by the first region
     * 
     */
    public void setSplitPosition(float pos, Unit unit, boolean reverse) {
        if (unit != Unit.PERCENTAGE && unit != Unit.PIXELS) {
            throw new IllegalArgumentException(
                    "Only percentage and pixel units are allowed");
        }
        if (unit != Unit.PERCENTAGE) {
            pos = Math.round(pos);
        }
        SplitterState splitterState = getState().getSplitterState();
        splitterState.setPosition(pos);
        splitterState.setPositionUnit(unit.getSymbol());
        splitterState.setPositionReversed(reverse);
        posUnit = unit;

        requestRepaint();
    }

    /**
     * Returns the current position of the splitter, in
     * {@link #getSplitPositionUnit()} units.
     * 
     * @return position of the splitter
     */
    public float getSplitPosition() {
        return getState().getSplitterState().getPosition();
    }

    /**
     * Returns the unit of position of the splitter
     * 
     * @return unit of position of the splitter
     */
    public Unit getSplitPositionUnit() {
        return posUnit;
    }

    /**
<<<<<<< HEAD
=======
     * Sets the minimum split position to the given position and unit. If the
     * split position is reversed, maximum and minimum are also reversed.
     * 
     * @param pos
     *            the minimum position of the split
     * @param unit
     *            the unit (from {@link Sizeable}) in which the size is given.
     *            Allowed units are UNITS_PERCENTAGE and UNITS_PIXELS
     */
    public void setMinimumSplitPosition(int pos, int unit) {
        setSplitPositionLimits(pos, unit, posMax, posMaxUnit);
    }

    /**
     * Returns the current minimum position of the splitter, in
     * {@link #getMinSplitPositionUnit()} units.
     * 
     * @return the minimum position of the splitter
     */
    public int getMinSplitPosition() {
        return posMin;
    }

    /**
     * Returns the unit of the minimum position of the splitter.
     * 
     * @return the unit of the minimum position of the splitter
     */
    public int getMinSplitPositionUnit() {
        return posMinUnit;
    }

    /**
     * Sets the maximum split position to the given position and unit. If the
     * split position is reversed, maximum and minimum are also reversed.
     * 
     * @param pos
     *            the maximum position of the split
     * @param unit
     *            the unit (from {@link Sizeable}) in which the size is given.
     *            Allowed units are UNITS_PERCENTAGE and UNITS_PIXELS
     */
    public void setMaxSplitPosition(int pos, int unit) {
        setSplitPositionLimits(posMin, posMinUnit, pos, unit);
    }

    /**
     * Returns the current maximum position of the splitter, in
     * {@link #getMaxSplitPositionUnit()} units.
     * 
     * @return the maximum position of the splitter
     */
    public int getMaxSplitPosition() {
        return posMax;
    }

    /**
     * Returns the unit of the maximum position of the splitter
     * 
     * @return the unit of the maximum position of the splitter
     */
    public int getMaxSplitPositionUnit() {
        return posMaxUnit;
    }

    /**
     * Sets the maximum and minimum position of the splitter. If the split
     * position is reversed, maximum and minimum are also reversed.
     * 
     * @param minPos
     *            the new minimum position
     * @param minPosUnit
     *            the unit (from {@link Sizeable}) in which the minimum position
     *            is given.
     * @param maxPos
     *            the new maximum position
     * @param maxPosUnit
     *            the unit (from {@link Sizeable}) in which the maximum position
     *            is given.
     */
    private void setSplitPositionLimits(int minPos, int minPosUnit, int maxPos,
            int maxPosUnit) {
        if ((minPosUnit != UNITS_PERCENTAGE && minPosUnit != UNITS_PIXELS)
                || (maxPosUnit != UNITS_PERCENTAGE && maxPosUnit != UNITS_PIXELS)) {
            throw new IllegalArgumentException(
                    "Only percentage and pixel units are allowed");
        }

        posMin = minPos;
        posMinUnit = minPosUnit;
        posMax = maxPos;
        posMaxUnit = maxPosUnit;
        requestRepaint();
    }

    /**
     * Moves the position of the splitter.
     * 
     * @param pos
     *            the new size of the first region. Fractions are only allowed
     *            when unit is percentage.
     * @param unit
     *            the unit (from {@link Sizeable}) in which the size is given.
     * @param repaintNotNeeded
     *            true if client side needs to be updated. Use false if the
     *            position info has come from the client side, thus it already
     *            knows the position.
     */
    private void setSplitPosition(float pos, int unit, boolean repaintNeeded,
            boolean reverse) {
        if (unit != UNITS_PERCENTAGE && unit != UNITS_PIXELS) {
            throw new IllegalArgumentException(
                    "Only percentage and pixel units are allowed");
        }
        if (unit != UNITS_PERCENTAGE) {
            pos = Math.round(pos);
        }
        this.pos = pos;
        posUnit = unit;
        posReversed = reverse;
        if (repaintNeeded) {
            requestRepaint();
        }
    }

    /**
>>>>>>> 56d0c039
     * Lock the SplitPanels position, disabling the user from dragging the split
     * handle.
     * 
     * @param locked
     *            Set <code>true</code> if locked, <code>false</code> otherwise.
     */
    public void setLocked(boolean locked) {
        getState().getSplitterState().setLocked(locked);
        requestRepaint();
    }

    /**
     * Is the SplitPanel handle locked (user not allowed to change split
     * position by dragging).
     * 
     * @return <code>true</code> if locked, <code>false</code> otherwise.
     */
    public boolean isLocked() {
        return getState().getSplitterState().isLocked();
    }

    /**
     * <code>SplitterClickListener</code> interface for listening for
     * <code>SplitterClickEvent</code> fired by a <code>SplitPanel</code>.
     * 
     * @see SplitterClickEvent
     * @since 6.2
     */
    public interface SplitterClickListener extends ComponentEventListener {

        public static final Method clickMethod = ReflectTools.findMethod(
                SplitterClickListener.class, "splitterClick",
                SplitterClickEvent.class);

        /**
         * SplitPanel splitter has been clicked
         * 
         * @param event
         *            SplitterClickEvent event.
         */
        public void splitterClick(SplitterClickEvent event);
    }

    public class SplitterClickEvent extends ClickEvent {

        public SplitterClickEvent(Component source,
                MouseEventDetails mouseEventDetails) {
            super(source, mouseEventDetails);
        }

    }

    public void addListener(SplitterClickListener listener) {
        addListener(ClickEventHandler.CLICK_EVENT_IDENTIFIER,
                SplitterClickEvent.class, listener,
                SplitterClickListener.clickMethod);
    }

    public void removeListener(SplitterClickListener listener) {
        removeListener(ClickEventHandler.CLICK_EVENT_IDENTIFIER,
                SplitterClickEvent.class, listener);
    }

    @Override
    public AbstractSplitPanelState getState() {
        return (AbstractSplitPanelState) super.getState();
    }

}<|MERGE_RESOLUTION|>--- conflicted
+++ resolved
@@ -31,31 +31,24 @@
  */
 public abstract class AbstractSplitPanel extends AbstractComponentContainer {
 
+    // TODO use Unit in AbstractSplitPanelState and remove these
     private Unit posUnit;
+    private Unit posMinUnit = Unit.PERCENTAGE;
+    private Unit posMaxUnit = Unit.PERCENTAGE;
 
     private AbstractSplitPanelRpc rpc = new AbstractSplitPanelRpc() {
 
+        @Override
         public void splitterClick(MouseEventDetails mouseDetails) {
             fireEvent(new SplitterClickEvent(AbstractSplitPanel.this,
                     mouseDetails));
         }
 
-<<<<<<< HEAD
+        @Override
         public void setSplitterPosition(float position) {
-            getState().getSplitterState().setPosition(position);
+            getSplitterState().setPosition(position);
         }
     };
-=======
-    private int posMin = 0;
-
-    private int posMinUnit = UNITS_PERCENTAGE;
-
-    private int posMax = 100;
-
-    private int posMaxUnit = UNITS_PERCENTAGE;
-
-    private boolean locked = false;
->>>>>>> 56d0c039
 
     public AbstractSplitPanel() {
         registerRpc(rpc);
@@ -71,6 +64,7 @@
 
         int i = 0;
 
+        @Override
         public boolean hasNext() {
             if (i < getComponentCount()) {
                 return true;
@@ -78,6 +72,7 @@
             return false;
         }
 
+        @Override
         public Component next() {
             if (!hasNext()) {
                 return null;
@@ -92,6 +87,7 @@
             return null;
         }
 
+        @Override
         public void remove() {
             if (i == 1) {
                 if (getFirstComponent() != null) {
@@ -216,6 +212,7 @@
      * 
      * @see com.vaadin.ui.ComponentContainer#getComponentIterator()
      */
+    @Override
     public Iterator<Component> getComponentIterator() {
         return new ComponentIterator();
     }
@@ -226,6 +223,7 @@
      * 
      * @return the number of contained components (zero, one or two)
      */
+    @Override
     public int getComponentCount() {
         int count = 0;
         if (getFirstComponent() != null) {
@@ -237,52 +235,8 @@
         return count;
     }
 
-<<<<<<< HEAD
-=======
-    /**
-     * Paints the content of this component.
-     * 
-     * @param target
-     *            the Paint Event.
-     * @throws PaintException
-     *             if the paint operation failed.
-     */
+    /* Documented in superclass */
     @Override
-    public void paintContent(PaintTarget target) throws PaintException {
-        super.paintContent(target);
-
-        final String position = pos + UNIT_SYMBOLS[posUnit];
-        final String minimumPosition = posMin + UNIT_SYMBOLS[posMinUnit];
-        final String maximumPosition = posMax + UNIT_SYMBOLS[posMaxUnit];
-
-        target.addAttribute("position", position);
-        target.addAttribute("minimumPosition", minimumPosition);
-        target.addAttribute("maximumPosition", maximumPosition);
-
-        if (isLocked()) {
-            target.addAttribute("locked", true);
-        }
-
-        target.addAttribute("reversed", posReversed);
-
-        if (firstComponent != null) {
-            firstComponent.paint(target);
-        } else {
-            VerticalLayout temporaryComponent = new VerticalLayout();
-            temporaryComponent.setParent(this);
-            temporaryComponent.paint(target);
-        }
-        if (secondComponent != null) {
-            secondComponent.paint(target);
-        } else {
-            VerticalLayout temporaryComponent = new VerticalLayout();
-            temporaryComponent.setParent(this);
-            temporaryComponent.paint(target);
-        }
-    }
-
->>>>>>> 56d0c039
-    /* Documented in superclass */
     public void replaceComponent(Component oldComponent, Component newComponent) {
         if (oldComponent == getFirstComponent()) {
             setFirstComponent(newComponent);
@@ -354,7 +308,7 @@
         if (unit != Unit.PERCENTAGE) {
             pos = Math.round(pos);
         }
-        SplitterState splitterState = getState().getSplitterState();
+        SplitterState splitterState = getSplitterState();
         splitterState.setPosition(pos);
         splitterState.setPositionUnit(unit.getSymbol());
         splitterState.setPositionReversed(reverse);
@@ -370,7 +324,7 @@
      * @return position of the splitter
      */
     public float getSplitPosition() {
-        return getState().getSplitterState().getPosition();
+        return getSplitterState().getPosition();
     }
 
     /**
@@ -383,8 +337,6 @@
     }
 
     /**
-<<<<<<< HEAD
-=======
      * Sets the minimum split position to the given position and unit. If the
      * split position is reversed, maximum and minimum are also reversed.
      * 
@@ -394,8 +346,9 @@
      *            the unit (from {@link Sizeable}) in which the size is given.
      *            Allowed units are UNITS_PERCENTAGE and UNITS_PIXELS
      */
-    public void setMinimumSplitPosition(int pos, int unit) {
-        setSplitPositionLimits(pos, unit, posMax, posMaxUnit);
+    public void setMinimumSplitPosition(int pos, Unit unit) {
+        setSplitPositionLimits(pos, unit, getSplitterState().getMaxPosition(),
+                posMaxUnit);
     }
 
     /**
@@ -404,8 +357,8 @@
      * 
      * @return the minimum position of the splitter
      */
-    public int getMinSplitPosition() {
-        return posMin;
+    public float getMinSplitPosition() {
+        return getSplitterState().getMinPosition();
     }
 
     /**
@@ -413,7 +366,7 @@
      * 
      * @return the unit of the minimum position of the splitter
      */
-    public int getMinSplitPositionUnit() {
+    public Unit getMinSplitPositionUnit() {
         return posMinUnit;
     }
 
@@ -427,8 +380,9 @@
      *            the unit (from {@link Sizeable}) in which the size is given.
      *            Allowed units are UNITS_PERCENTAGE and UNITS_PIXELS
      */
-    public void setMaxSplitPosition(int pos, int unit) {
-        setSplitPositionLimits(posMin, posMinUnit, pos, unit);
+    public void setMaxSplitPosition(int pos, Unit unit) {
+        setSplitPositionLimits(getSplitterState().getMinPosition(), posMinUnit,
+                pos, unit);
     }
 
     /**
@@ -437,8 +391,8 @@
      * 
      * @return the maximum position of the splitter
      */
-    public int getMaxSplitPosition() {
-        return posMax;
+    public float getMaxSplitPosition() {
+        return getSplitterState().getMaxPosition();
     }
 
     /**
@@ -446,7 +400,7 @@
      * 
      * @return the unit of the maximum position of the splitter
      */
-    public int getMaxSplitPositionUnit() {
+    public Unit getMaxSplitPositionUnit() {
         return posMaxUnit;
     }
 
@@ -465,53 +419,28 @@
      *            the unit (from {@link Sizeable}) in which the maximum position
      *            is given.
      */
-    private void setSplitPositionLimits(int minPos, int minPosUnit, int maxPos,
-            int maxPosUnit) {
-        if ((minPosUnit != UNITS_PERCENTAGE && minPosUnit != UNITS_PIXELS)
-                || (maxPosUnit != UNITS_PERCENTAGE && maxPosUnit != UNITS_PIXELS)) {
+    private void setSplitPositionLimits(float minPos, Unit minPosUnit,
+            float maxPos, Unit maxPosUnit) {
+        if ((minPosUnit != Unit.PERCENTAGE && minPosUnit != Unit.PIXELS)
+                || (maxPosUnit != Unit.PERCENTAGE && maxPosUnit != Unit.PIXELS)) {
             throw new IllegalArgumentException(
                     "Only percentage and pixel units are allowed");
         }
 
-        posMin = minPos;
+        SplitterState state = getSplitterState();
+
+        state.setMinPosition(minPos);
+        state.setMinPositionUnit("" + minPosUnit);
         posMinUnit = minPosUnit;
-        posMax = maxPos;
+
+        state.setMaxPosition(maxPos);
+        state.setMaxPositionUnit("" + maxPosUnit);
         posMaxUnit = maxPosUnit;
-        requestRepaint();
-    }
-
-    /**
-     * Moves the position of the splitter.
-     * 
-     * @param pos
-     *            the new size of the first region. Fractions are only allowed
-     *            when unit is percentage.
-     * @param unit
-     *            the unit (from {@link Sizeable}) in which the size is given.
-     * @param repaintNotNeeded
-     *            true if client side needs to be updated. Use false if the
-     *            position info has come from the client side, thus it already
-     *            knows the position.
-     */
-    private void setSplitPosition(float pos, int unit, boolean repaintNeeded,
-            boolean reverse) {
-        if (unit != UNITS_PERCENTAGE && unit != UNITS_PIXELS) {
-            throw new IllegalArgumentException(
-                    "Only percentage and pixel units are allowed");
-        }
-        if (unit != UNITS_PERCENTAGE) {
-            pos = Math.round(pos);
-        }
-        this.pos = pos;
-        posUnit = unit;
-        posReversed = reverse;
-        if (repaintNeeded) {
-            requestRepaint();
-        }
-    }
-
-    /**
->>>>>>> 56d0c039
+
+        requestRepaint();
+    }
+
+    /**
      * Lock the SplitPanels position, disabling the user from dragging the split
      * handle.
      * 
@@ -519,7 +448,7 @@
      *            Set <code>true</code> if locked, <code>false</code> otherwise.
      */
     public void setLocked(boolean locked) {
-        getState().getSplitterState().setLocked(locked);
+        getSplitterState().setLocked(locked);
         requestRepaint();
     }
 
@@ -530,7 +459,7 @@
      * @return <code>true</code> if locked, <code>false</code> otherwise.
      */
     public boolean isLocked() {
-        return getState().getSplitterState().isLocked();
+        return getSplitterState().isLocked();
     }
 
     /**
@@ -580,4 +509,7 @@
         return (AbstractSplitPanelState) super.getState();
     }
 
+    private SplitterState getSplitterState() {
+        return getState().getSplitterState();
+    }
 }