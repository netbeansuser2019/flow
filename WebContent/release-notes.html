--- conflicted
+++ resolved
@@ -150,7 +150,6 @@
         When upgrading from an earlier Vaadin version, you must:
       </p>
 		
-<<<<<<< HEAD
       <ul>
         <li>Recompile your classes using the new Vaadin JAR. Binary
           compatibility is only guaranteed for maintenance releases of
@@ -331,11 +330,11 @@
       </p>
 
       <ul>
-        <li>Mozilla Firefox 8</li>
+        <li>Mozilla Firefox 10</li>
         <li>Internet Explorer 8-9</li>
         <li>Safari 5</li>
         <li>Opera 11</li>
-        <li>Google Chrome 15</li>
+        <li>Google Chrome 16</li>
       </ul>
 
       <h2 id="vaadinontheweb">Vaadin on the Web</h2>
@@ -379,301 +378,6 @@
         </li>
       </ul>
 	</div> <!-- /content-->
-=======
-	<p>
-    #7788   Field.setProperyDatasource() does not reflect value for 6.7.0<br/>
-    #7479   Vaadin apps cannot current be deployed on IBM WebSphere v8<br/>
-    #7724   TextField with PropertyFormatter did not repaint in 6.7.0 (event with requestRepaint() call)<br/>
-    #7731   Javascript error when adding an item to an empty Table when setColumnWidth is used<br/>
-    #7776   AbstractField don't respect value change events from property during commit<br/>
-    #7778   Table rendering problem<br/>
-    #6588   Repainting in TextChangeListener will send wrong value to client.<br/>
-    #7720   TreeTable doesn't get refreshed if all entries are removed<br/>
-    #7738   Slashes or backslahes in ApplicationResources URLs should not be encoded<br/>
-    #7753   TreeTable gets into a state that causes internal error when getChildren throws an exception.<br/>
-    #3710   Width is miscalculated for the footer layouts in forms of undefined size<br/>
-    #7548   TestBench pressSpecialKey (arrows) doesn't work on Tree in IE6<br/>
-    #7708   DragAndDropWrapper.setDescription("foo") does not work<br/>
-    #7736   Logging level of SqlContainer is too high<br/>
-    #7755   Debug window "highlight component" does not work with sub windows<br/>
-    	</p>
-		<p>
-			The <a href="http://dev.vaadin.com/query?status=closed&type=defect&milestone=Vaadin%20@version@">full
-				details of the defects</a> can be found at dev.vaadin.com.
-		</p>
-
-		<h2 id="backwardsincompatibilities">Backwards incompatible
-			changes in Vaadin @version-minor@</h2>
-		<p>Table.ColumnGenerator.generateCell has been changed to return
-			Object instead of Component to enable generation of plain text.</p>
-		<p>Package names for SQLContainer, TreeTable and Chameleon Theme
-			java files have been changed from com.vaadin.addons.* to com.vaadin.*</p>
-		</p>
-		<p>If you have been using SQLContainer, TreeTable or Chameleon
-			Theme as add-ons, remove the add-on jars from the project.</p>
-		<p>The DOM structure of Forms without descriptions has changed, which means
-		    that any TestBench scripts testing this kind of Form need to be updated.
-		    If your tests start failing, subtract one from the index in the test script,
-		    e.g. change
-		    <pre class="codeblock">VForm[0]/domChild[0]/domChild[3]</pre>
-		    into
-		    <pre class="codeblock">VForm[0]/domChild[0]/domChild[2]</pre>
-		    and your tests will pass again.</p>
-
-		<h2 id="dependencies">Vaadin @version@ dependencies</h2>
-		Vaadin uses GWT @gwt-version@ for widget set compilation. GWT can be
-		downloaded from <a href="http://code.google.com/webtoolkit/">http://code.google.com/webtoolkit/</a>.
-		GWT can also be automatically downloaded by the Vaadin Plug-in for
-		Eclipse. Please note that GWT @gwt-version@ requires the <i>validation-api-1.0.0.GA.jar</i>
-		and <i>validation-api-1.0.0.GA-sources.jar</i> files in addition to <i>gwt-dev.jar</i>
-		and <i>gwt-user.jar</i> for widget set compilation.
-
-		<h2 id="upgrading">Upgrading to Vaadin @version-minor@</h2>
-		<p>
-			When upgrading from an earlier Vaadin version, you must
-			<ul>
-				<li>Recompile your classes using the new Vaadin JAR. Binary
-					compatibility is only guaranteed for maintenance releases of
-					Vaadin.</li>
-				<li>Recompile any add-ons you have created using the new Vaadin
-					JAR.</li>
-				<li>Recompile your widget set using the new Vaadin JAR and the
-					newly compiled add-ons.</li>
-				<li>If you have extracted a theme from the Vaadin JAR, you need
-					to update it with the theme provided in the new Vaadin JAR.</li>
-			</ul>
-		</p>
-		<p>Remember also to refresh the project in your IDE to ensure that
-			the new version of everything is in use.</p>
-		<p>Using the "?debug" URL parameter you can verify that the
-			version of the servlet (JAR), the theme and the widgetset all match.</p>
-		<p>
-			<b>Eclipse</b> users should always check if there is a new version of
-			the Eclipse Plug-in available. The Eclipse Plug-in can be used to
-			update the Vaadin version in the project (Project properties &raquo;
-			Vaadin).
-		</p>
-
-		<p>
-			<b>Maven</b> users should update the Vaadin dependency version in the
-			<tt>pom.xml</tt>
-			unless it is defined as
-			<tt>LATEST</tt>
-			. You must also ensure that the GWT dependency uses the correct
-			version and recompile your project and your widget set.
-
-		</p>
-
-		<b>Liferay and other portal</b> users must install the new
-		vaadin-@version@.jar as
-		<t>ROOT/WEB-INF/lib/vaadin.jar</b> in the portal. Additionally the
-		contents of the <tt>VAADIN</tt> folder from the JAR must be extracted
-		to the <tt>ROOT/html/VAADIN</tt> directory in the Liferay
-		installation. If your portal uses custom widgets, install the latest
-		version of <a
-			href="http://vaadin.com/directory#addon/vaadin-control-panel-for-liferay">Vaadin
-			Control Panel for Liferay</a> for easy widget set compilation.
-
-		<h3>Upgrading from Vaadin 6.5 or earlier</h3>
-		If you are upgrading from 6.5.x or earlier, notice that Vaadin
-		@version@ uses GWT @gwt-version@. Upgrade your dependencies as
-		necessary. See <a href="#dependencies">the dependencies</a> section
-		for more information.
-		</p>
-
-		<h3 id="widgetupgrade">Upgrading from Vaadin 6.1 or earlier</h3>
-
-		<p>
-			The way widget sets are created was completely changed in Vaadin 6.2.
-			Existing projects, where custom widgets (a custom widget set) are
-			used, must be migrated when upgrading to Vaadin 6.2 or later.
-			Projects where the default widget set is used do not need migration.
-			See <a
-				href="http://vaadin.com/download/release/6.2/6.2.0/release-notes.html">Vaadin
-				6.2.0 release notes</a> for more details.
-		</p>
-
-		<h4 id="gae">Notes and Limitations for Google App Engine</h4>
-
-		<p>The following instructions and limitations apply when you run a
-			Vaadin application under the Google App Engine.</p>
-
-		<ul>
-			<li><p>
-					Applications must use <b>GAEApplicationServlet</b> instead of <b>ApplicationServlet</b>
-					in
-					<tt>web.xml</tt>
-					.
-				</p>
-			</li>
-
-			<li><p>
-					Session support must be enabled in
-					<tt>appengine-web.xml</tt>
-					:
-				</p> <pre>    &lt;sessions-enabled&gt;true&lt;/sessions-enabled&gt;</pre>
-			</li>
-
-			<li><p>Avoid using the session for storage, usual App Engine
-					limitations apply (no synchronization, i.e, unreliable).</p>
-			</li>
-
-			<li><p>
-					Vaadin uses memcache for mutex, the key is of the form
-					<tt>_vmutex&lt;sessionid&gt;</tt>
-					.
-				</p>
-			</li>
-
-			<li><p>
-					The Vaadin <b>WebApplicationContext</b> class is serialized
-					separately into memcache and datastore; the memcache key is
-					<tt>_vac&lt;sessionid&gt;</tt>
-					and the datastore entity kind is
-					<tt>_vac</tt>
-					with identifiers of the type
-					<tt>_vac&lt;sessionid&gt;</tt>
-					.
-				</p>
-			</li>
-
-			<li><p>
-					DO NOT update application state when serving an <b>ApplicationResource</b>
-					(e.g <b>ClassResource</b>.<i>getStream()</i>).
-				</p>
-			</li>
-
-			<li><p>
-					AVOID (or be very careful when) updating application state in a <b>TransactionListener</b>
-					or a <b>HttpServletRequestListener</b> - they are called even when
-					the application is not locked and won't be serialized (e.g <b>ApplicationResource</b>),
-					and changes can thus go missing (it should be safe to update things
-					that can be safely discarded later - i.e valid only for the current
-					request)
-				</p>
-			</li>
-
-			<li><p>The application remains locked during uploads - a
-					progress bar is not possible</p>
-			</li>
-		</ul>
-
-
-		<p>
-			For other known problems, see open tickets at developer site <a
-				href="http://dev.vaadin.com/">dev.vaadin.com</a>.
-		</p>
-
-		<h2 id="supportedversions">Supported technologies</h2>
-
-		<p>
-			Vaadin is based on <b>Java 5</b> and it is also compatible with most
-			other operating system supporting Java 5 or newer. Vaadin is
-			supported on the following <b>operating systems</b>:
-		</p>
-
-		<ul>
-			<li>Windows (see the <a href="#knownissues">Zip installation
-					notice above</a>)</li>
-			<li>Linux</li>
-			<li>Mac OS X</li>
-		</ul>
-
-		<p>
-			Vaadin requires <b>Java Servlet API 2.3</b> but also supports later
-			versions and should work with any Java application server that
-			conforms to the standard. The following <b>application servers</b>
-			are supported:
-		</p>
-
-		<ul>
-			<li>Apache Tomcat, version 4.1-7.0</li>
-			<li>Oracle WebLogic&reg; Server, version 9.2-10.3.5(11gR1)</li>
-			<li>IBM WebSphere&reg; Application Server, version 6.1-8.0</li>
-			<li>JBoss Application Server, 3.2.8-7.0</li>
-			<li>Jetty, version 5.0-7.0</li>
-			<li>Glassfish, version 2.0-3.1</li>
-		</ul>
-		<p>
-			Vaadin supports JSR-168 and JSR-286 Portlet specifications. All
-			portals that implement either of the portlet specifications should
-			work. The following <b>portals</b> are supported:
-		</p>
-		<ul>
-			<li>Liferay Portal 5.2-6.0</li>
-			<li>GateIn Portal 3.1</li>
-			<li>eXo Platform 3</li>
-            <li>Oracle WebLogic&reg; Portal 10gR3</li>
-            <li>WebSphere Portal 6.1-7.0</li>
-		</ul>
-		<p>
-			Vaadin also supports <b>Google App Engine</b>.
-		</p>
-		<p>
-			Vaadin supports the following <b>browsers</b>:
-		</p>
-
-		<ul>
-			<li>Mozilla Firefox 3-10</li>
-			<li>Internet Explorer 6-9</li>
-			<li>Safari 4-5</li>
-			<li>Opera 10-11</li>
-			<li>Google Chrome 13-16</li>
-		</ul>
-
-        <p>
-          Vaadin supports the built-in browsers in the following <b>mobile operating
-          systems</b>:
-        </p>
-
-		<ul>
-            <li>iOS 4-5</li>
-            <li>Android 2-3</li>
-		</ul>
-
-		<h2 id="vaadinontheweb">Vaadin on the Web</h2>
-		<p>
-			<ul>
-				<li><a href="http://vaadin.com">vaadin.com - The developer
-						portal containing everything you need to know about Vaadin</a>
-				</li>
-				<li><a href="http://demo.vaadin.com">demo.vaadin.com - A
-						collection of demos for Vaadin</a></li>
-				<li><a href="http://vaadin.com/learn">vaadin.com/learn -
-						Getting started with Vaadin</a></li>
-				<li><a href="http://vaadin.com/forum">vaadin.com/forum -
-						Forums for Vaadin related discussions 
-				</li>
-				<li><a href="http://vaadin.com/book">vaadin.com/book - Book
-						of Vaadin - everything you need to know about Vaadin 
-				</li>
-				<li><a href="http://vaadin.com/api">vaadin.com/api - Online
-						javadocs 
-				</li>
-				<li><a href="http://vaadin.com/directory">vaadin.com/directory
-						- Add-ons for Vaadin 
-				</li>
-				<li><a href="http://dev.vaadin.com">dev.vaadin.com - Bug
-						tracker 
-				</li>
-				<li><a
-					href="http://dev.vaadin.com/svn/versions/@version-minor@">dev.vaadin.com/svn/versions/@version-minor@
-						- Source code 
-				</li>
-				<li><a href="http://vaadin.com/pro-account">vaadin.com/pro-account
-						- Commercial support and tools for Vaadin development 
-				</li>
-				<li><a href="http://vaadin.com/services">vaadin.com/services
-						- Expert services for Vaadin 
-				</li>
-				<li><a href="http://vaadin.com/company">vaadin.com/company
-						- Information about the company behind Vaadin 
-				</li>
-			</ul>
-		</p>
-	</div>
-	<!-- /content-->
->>>>>>> 36f749b4
 
 
 	<div id="footer">
