/*
 * Copyright 2000-2019 Vaadin Ltd.
 *
 * Licensed under the Apache License, Version 2.0 (the "License"); you may not
 * use this file except in compliance with the License. You may obtain a copy of
 * the License at
 *
 * http://www.apache.org/licenses/LICENSE-2.0
 *
 * Unless required by applicable law or agreed to in writing, software
 * distributed under the License is distributed on an "AS IS" BASIS, WITHOUT
 * WARRANTIES OR CONDITIONS OF ANY KIND, either express or implied. See the
 * License for the specific language governing permissions and limitations under
 * the License.
 */
package com.vaadin.flow.testnpmonlyfeatures.performanceregression;

import java.io.File;
import java.io.IOException;
import java.nio.file.Files;
import java.nio.file.Path;
import java.util.concurrent.atomic.AtomicInteger;
import java.util.regex.Matcher;
import java.util.regex.Pattern;

import org.junit.Assert;
import org.junit.Test;

public class StartupPerformanceIT {
    @Test
    public void devModeInitializerToWebpackUpIsBelow5500ms() {
        int startupTime = measureLogEntryTimeDistance(
                "com.vaadin.flow.server.startup.DevModeInitializer - Starting dev-mode updaters in",
<<<<<<< HEAD
                ".*Time: .*[0-9]+ms", true);

        int npmInstallTime = measureLogEntryTimeDistance(
                "- Running `npm install`",
                "- package.json updated and npm dependencies installed",
=======
                "dev-webpack.*Webpack startup and compilation completed in [0-9]+ms",
                true);

        int npmInstallTime = measureLogEntryTimeDistance(
                "dev-updater - Running `pnpm install`",
                "dev-updater - package.json updated and dependencies are installed",
>>>>>>> be315135
                false);

        int startupTimeWithoutNpmInstallTime = startupTime - npmInstallTime;

        final int thresholdMs = 5500;
        Assert.assertTrue(
                String.format("startup time expected <= %d but was %d",
                        thresholdMs, startupTimeWithoutNpmInstallTime),
                startupTimeWithoutNpmInstallTime <= thresholdMs);
    }

    private int measureLogEntryTimeDistance(String startFragment,
            String endFragment, boolean failIfNotFound) {
        Pattern startPattern = createPattern(startFragment);
        Pattern endPattern = createPattern(endFragment);
        AtomicInteger startTime = new AtomicInteger();
        AtomicInteger endTime = new AtomicInteger();
        try {
            Files.lines(getLogPath()).forEach(line -> {
                Matcher matcherFirst = startPattern.matcher(line);
                if (matcherFirst.matches() && startTime.get() == 0) {
                    startTime.set(Integer.parseInt(matcherFirst.group(1)));
                }
                Matcher matcherEnd = endPattern.matcher(line);
                if (matcherEnd.matches()) {
                    endTime.set(Integer.parseInt(matcherEnd.group(1)));
                }
            });
            if (startTime.get() == 0 && failIfNotFound) {
                throw new RuntimeException("No match: " + startFragment);
            }
            if (endTime.get() == 0 && failIfNotFound) {
                throw new RuntimeException("No match: " + endFragment);
            }
            return Math.max(0, endTime.get() - startTime.get());
        } catch (IOException ioe) {
            throw new RuntimeException(ioe);
        }
    }

    private Pattern createPattern(String fragment) {
        return Pattern.compile(String.format("([0-9]+).*%s.*", fragment));
    }

    private Path getLogPath() {
        File logFile = new File(System.getProperty("server.log.location"));
        return logFile.toPath();
    }
}<|MERGE_RESOLUTION|>--- conflicted
+++ resolved
@@ -31,20 +31,11 @@
     public void devModeInitializerToWebpackUpIsBelow5500ms() {
         int startupTime = measureLogEntryTimeDistance(
                 "com.vaadin.flow.server.startup.DevModeInitializer - Starting dev-mode updaters in",
-<<<<<<< HEAD
                 ".*Time: .*[0-9]+ms", true);
 
         int npmInstallTime = measureLogEntryTimeDistance(
-                "- Running `npm install`",
-                "- package.json updated and npm dependencies installed",
-=======
-                "dev-webpack.*Webpack startup and compilation completed in [0-9]+ms",
-                true);
-
-        int npmInstallTime = measureLogEntryTimeDistance(
-                "dev-updater - Running `pnpm install`",
-                "dev-updater - package.json updated and dependencies are installed",
->>>>>>> be315135
+                "- Running `pnpm install`",
+                "- package.json updated and dependencies are installed",
                 false);
 
         int startupTimeWithoutNpmInstallTime = startupTime - npmInstallTime;
