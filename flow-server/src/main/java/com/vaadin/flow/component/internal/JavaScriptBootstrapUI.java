--- conflicted
+++ resolved
@@ -58,7 +58,6 @@
     Element wrapperElement;
     private NavigationState clientViewNavigationState;
     private boolean navigationInProgress = false;
-    private String forwardToLocation = null;
 
     private String forwardToLocation = null;
     private boolean isClientSideView = false;
@@ -107,7 +106,7 @@
      */
     @ClientCallable
     public void connectClient(String clientElementTag, String clientElementId,
-                              String flowRoute) {
+            String flowRoute) {
         if (wrapperElement == null) {
             // Create flow reference for the client outlet element
             wrapperElement = new Element(clientElementTag);
@@ -122,11 +121,7 @@
                 new Location(removeFirstSlash(flowRoute)));
 
         // Inform the client, that everything went fine.
-<<<<<<< HEAD
-        if (forwardToLocation != null && !postponed) {
-=======
         if (!postponed && isClientSideView) {
->>>>>>> 6489ec87
             wrapperElement.executeJs("this.serverConnected($0, new URL($1, document.baseURI))",
                     false, forwardToLocation);
         } else {
@@ -152,19 +147,15 @@
         boolean postponed = navigateToPlaceholder(
                 new Location(removeFirstSlash(route)));
 
-        // Inform the client, that everything went fine.
-<<<<<<< HEAD
-        handleForwardToClientSide(forwardToLocation, postponed);
-=======
+        // Inform the client whether the navigation should be postponed
         wrapperElement.executeJs("this.serverConnected($0)", postponed);
->>>>>>> 6489ec87
     }
 
     private boolean navigateToPlaceholder(Location location) {
         if (clientViewNavigationState == null) {
             clientViewNavigationState = new NavigationStateBuilder(
                     this.getRouter()).withTarget(ClientViewPlaceholder.class)
-                    .build();
+                            .build();
         }
         // Passing the `clientViewLocation` to make sure that the navigation
         // events contain the correct location that we are navigating to.
@@ -206,7 +197,7 @@
     private boolean shouldHandleNavigation(Location location) {
         return !getInternals().hasLastHandledLocation()
                 || !sameLocation(getInternals().getLastHandledLocation(),
-                location);
+                        location);
     }
 
     private boolean sameLocation(Location oldLocation, Location newLocation) {
@@ -223,7 +214,7 @@
     }
 
     private boolean handleNavigation(Location location,
-                                     NavigationState navigationState) {
+            NavigationState navigationState) {
         NavigationEvent navigationEvent = new NavigationEvent(getRouter(),
                 location, this, NavigationTrigger.CLIENT_SIDE);
 
@@ -232,10 +223,6 @@
 
         clientNavigationStateRenderer.handle(navigationEvent);
 
-<<<<<<< HEAD
-        forwardToLocation = clientNavigationStateRenderer.forwardToLocation;
-
-=======
         if (this.getInternals().getActiveViewLocation() != null) {
             isClientSideView = !this.getRouter()
                     .resolveNavigationTarget(new Location(removeFirstSlash(this.getInternals()
@@ -244,7 +231,6 @@
                 forwardToLocation =  this.getInternals().getActiveViewLocation().getFirstSegment();
             }
         }
->>>>>>> 6489ec87
         adjustPageTitle();
 
         return getInternals().getContinueNavigationAction() != null;
@@ -322,7 +308,7 @@
             // prevent looping
             if (navigationInProgress || getInternals().hasLastHandledLocation()
                     && sameLocation(getInternals().getLastHandledLocation(),
-                    location)) {
+                            location)) {
                 return;
             }
 
@@ -334,27 +320,15 @@
             if (navigationState != null) {
                 // Navigation can be done in server side without extra
                 // round-trip
-<<<<<<< HEAD
-                boolean isPostpone = handleNavigation(location, navigationState);
-                if (forwardToLocation != null) {
-                    handleForwardToClientSide(forwardToLocation, isPostpone);
-                    return;
-=======
                 handleNavigation(location, navigationState);
                 if (isClientSideView) {
                         navigationInProgress = false;
                         this.navigate(forwardToLocation);
                         return;
->>>>>>> 6489ec87
                 } else {
                     // Update browser URL but do not fire client-side navigation
                     execJs = CLIENT_PUSHSTATE_TO;
                 }
-<<<<<<< HEAD
-
-
-=======
->>>>>>> 6489ec87
             } else {
 
                 // Server cannot resolve navigation, let client-side to handle
@@ -363,18 +337,6 @@
             }
             navigationInProgress = false;
             getPage().executeJs(execJs, location.getPathWithQueryParameters());
-        }
-    }
-
-    private void handleForwardToClientSide(String route, boolean postpone) {
-        if(route != null) {
-            wrapperElement.executeJs("this.serverConnected($0)", true);
-            if (!postpone) {
-                getUI().ifPresent(ui ->
-                        ui.getPage().setLocation(route));
-            }
-        } else {
-            wrapperElement.executeJs("this.serverConnected($0)", postpone);
         }
     }
 
