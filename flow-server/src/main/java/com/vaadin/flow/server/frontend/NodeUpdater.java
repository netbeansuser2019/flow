/*
 * Copyright 2000-2018 Vaadin Ltd.
 *
 * Licensed under the Apache License, Version 2.0 (the "License"); you may not
 * use this file except in compliance with the License. You may obtain a copy of
 * the License at
 *
 * http://www.apache.org/licenses/LICENSE-2.0
 *
 * Unless required by applicable law or agreed to in writing, software
 * distributed under the License is distributed on an "AS IS" BASIS, WITHOUT
 * WARRANTIES OR CONDITIONS OF ANY KIND, either express or implied. See the
 * License for the specific language governing permissions and limitations under
 * the License.
 */
package com.vaadin.flow.server.frontend;

import java.io.File;
import java.io.IOException;
import java.net.URI;
import java.util.Collection;
import java.util.Collections;
import java.util.List;
import java.util.Set;
import java.util.function.Function;
import java.util.stream.Collectors;

import org.apache.commons.io.FileUtils;
import org.slf4j.Logger;
import org.slf4j.LoggerFactory;

import com.vaadin.flow.server.Constants;
import com.vaadin.flow.server.frontend.scanner.ClassFinder;
import com.vaadin.flow.server.frontend.scanner.FrontendDependencies;
import com.vaadin.flow.server.frontend.scanner.FrontendDependenciesScanner;

import elemental.json.Json;
import elemental.json.JsonObject;

import static com.vaadin.flow.server.Constants.COMPATIBILITY_RESOURCES_FRONTEND_DEFAULT;
import static com.vaadin.flow.server.Constants.PACKAGE_JSON;
import static com.vaadin.flow.server.Constants.RESOURCES_FRONTEND_DEFAULT;
import static com.vaadin.flow.server.frontend.FrontendUtils.FLOW_NPM_PACKAGE_NAME;
import static com.vaadin.flow.server.frontend.FrontendUtils.NODE_MODULES;
import static com.vaadin.flow.shared.ApplicationConstants.FRONTEND_PROTOCOL_PREFIX;
import static elemental.json.impl.JsonUtil.stringify;
import static java.nio.charset.StandardCharsets.UTF_8;

/**
 * Base abstract class for frontend updaters that needs to be run when in
 * dev-mode or from the flow maven plugin.
 *
 * @since 2.0
 */
public abstract class NodeUpdater implements FallibleCommand {
    /**
     * Relative paths of generated should be prefixed with this value, so they
     * can be correctly separated from {projectDir}/frontend files.
     */
    static final String GENERATED_PREFIX = "GENERATED/";

    static final String DEPENDENCIES = "dependencies";
    private static final String DEV_DEPENDENCIES = "devDependencies";

    private static final String DEP_LICENSE_KEY = "license";
    private static final String DEP_LICENSE_DEFAULT = "UNLICENSED";
    private static final String DEP_NAME_KEY = "name";
    private static final String DEP_NAME_DEFAULT = "no-name";
    protected static final String DEP_NAME_FLOW_DEPS = "@vaadin/flow-deps";
    private static final String DEP_VERSION_KEY = "version";
    private static final String DEP_VERSION_DEFAULT = "1.0.0";

    /**
     * Base directory for {@link Constants#PACKAGE_JSON},
     * {@link FrontendUtils#WEBPACK_CONFIG}, {@link FrontendUtils#NODE_MODULES}.
     */
    protected final File npmFolder;

    /**
     * The path to the {@link FrontendUtils#NODE_MODULES} directory.
     */
    protected final File nodeModulesFolder;

    /**
     * Base directory for flow generated files.
     */
    protected final File generatedFolder;

    /**
     * The {@link FrontendDependencies} object representing the application
     * dependencies.
     */
    protected final FrontendDependenciesScanner frontDeps;

    final ClassFinder finder;

    boolean modified;

    /**
     * Constructor.
     *
     * @param finder
     *            a reusable class finder
     * @param frontendDependencies
     *            a reusable frontend dependencies
     * @param npmFolder
     *            folder with the `package.json` file
     * @param generatedPath
     *            folder where flow generated files will be placed.
     */
    protected NodeUpdater(ClassFinder finder,
            FrontendDependenciesScanner frontendDependencies, File npmFolder,
            File generatedPath) {
        this.frontDeps = frontendDependencies;
        this.finder = finder;
        this.npmFolder = npmFolder;
        this.nodeModulesFolder = new File(npmFolder, NODE_MODULES);
        this.generatedFolder = generatedPath;
    }

    static Set<String> getGeneratedModules(File directory,
            Set<String> excludes) {
        if (!directory.exists()) {
            return Collections.emptySet();
        }

        final Function<String, String> unixPath = str -> str.replace("\\", "/");

        final URI baseDir = directory.toURI();

        return FileUtils.listFiles(directory, new String[] { "js" }, true)
                .stream().filter(file -> {
                    String path = unixPath.apply(file.getPath());
                    if (path.contains("/node_modules/")) {
                        return false;
                    }
                    return excludes.stream().noneMatch(
                            postfix -> path.endsWith(unixPath.apply(postfix)));
                })
                .map(file -> GENERATED_PREFIX + unixPath
                        .apply(baseDir.relativize(file.toURI()).getPath()))
                .collect(Collectors.toSet());
    }

    List<String> resolveModules(Collection<String> modules,
            boolean isJsModule) {
        return modules.stream()
                .map(module -> resolveResource(module, isJsModule))
                .collect(Collectors.toList());
    }

    protected String resolveResource(String importPath, boolean isJsModule) {
        String resolved = importPath;
        if (!importPath.startsWith("@")) {

            if (importPath.startsWith(FRONTEND_PROTOCOL_PREFIX)) {
                resolved = importPath.replaceFirst(FRONTEND_PROTOCOL_PREFIX,
                        "./");
                if (isJsModule) {
                    // Remove this when all flow components annotated with
                    // @JsModule have the './' prefix instead of 'frontend://'
                    log().warn(
                            "Do not use the '{}' protocol in '@JsModule', changing '{}' to '{}', please update your component.",
                            FRONTEND_PROTOCOL_PREFIX, importPath, resolved);
                }
            }

            // We only should check here those paths starting with './' when all
            // flow components
            // have the './' prefix
            String resource = resolved.replaceFirst("^\\./+", "");
            if (hasMetaInfResource(resource)) {
                if (!resolved.startsWith("./")) {
                    log().warn(
                            "Use the './' prefix for files in JAR files: '{}', please update your component.",
                            importPath);
                }
                resolved = FLOW_NPM_PACKAGE_NAME + resource;
            }
        }
        return resolved;
    }

    private boolean hasMetaInfResource(String resource) {
        return finder.getResource(
                RESOURCES_FRONTEND_DEFAULT + "/" + resource) != null
                || finder.getResource(COMPATIBILITY_RESOURCES_FRONTEND_DEFAULT
                        + "/" + resource) != null;
    }

    JsonObject getMainPackageJson() throws IOException {
        return getPackageJson(new File(npmFolder, PACKAGE_JSON));
    }

    JsonObject getAppPackageJson() throws IOException {
        return getPackageJson(new File(generatedFolder, PACKAGE_JSON));
    }

    JsonObject getPackageJson(File packageFile) throws IOException {
        JsonObject packageJson = null;
        if (packageFile.exists()) {
            String fileContent = FileUtils.readFileToString(packageFile,
                    UTF_8.name());
            packageJson = Json.parse(fileContent);
        }
        return packageJson;
    }

    boolean updateMainDefaultDependencies(JsonObject packageJson,
            String polymerVersion) {
        boolean added = false;
        added = addDependency(packageJson, null, DEP_NAME_KEY, DEP_NAME_DEFAULT)
                || added;
        added = addDependency(packageJson, null, DEP_LICENSE_KEY,
                DEP_LICENSE_DEFAULT) || added;

        String polymerDepVersion = polymerVersion;
        if (polymerDepVersion == null) {
            polymerDepVersion = "3.2.0";
        }

        added = addDependency(packageJson, DEPENDENCIES, "@polymer/polymer",
                polymerDepVersion) || added;
        added = addDependency(packageJson, DEPENDENCIES,
                "@webcomponents/webcomponentsjs", "^2.2.10") || added;
        // dependency for the custom package.json placed in the generated
        // folder.
        try {
            String customPkg = "./" + FrontendUtils.getUnixRelativePath(
                    npmFolder.getAbsoluteFile().toPath(),
                    generatedFolder.getAbsoluteFile().toPath());
            added = addDependency(packageJson, DEPENDENCIES, DEP_NAME_FLOW_DEPS,
                    customPkg) || added;
        } catch (IllegalArgumentException iae) {
            log().error("Exception in relativization of '{}' to '{}'",
                    npmFolder.getAbsoluteFile().toPath(),
                    generatedFolder.getAbsoluteFile().toPath());
            throw iae;
        }
<<<<<<< HEAD
        added = addDevDependency(packageJson, "webpack", "4.30.0", added);
        added = addDevDependency(packageJson, "webpack-cli", "3.3.0", added);
        added = addDevDependency(packageJson, "webpack-dev-server", "3.3.0",
                added);
        added = addDevDependency(packageJson,
                "webpack-babel-multi-target-plugin", "2.1.0", added);
        added = addDevDependency(packageJson, "copy-webpack-plugin", "5.0.3",
                added);
        added = addDevDependency(packageJson, "html-webpack-plugin", "3.2.0",
                added);
        added = addDevDependency(packageJson, "script-ext-html-webpack-plugin",
                "2.1.4", added);
        added = addDevDependency(packageJson, "compression-webpack-plugin",
                "3.0.0", added);
        added = addDevDependency(packageJson, "webpack-merge", "4.2.1", added);
        added = addDevDependency(packageJson, "raw-loader", "3.0.0", added);
        added = addDevDependency(packageJson, "typescript", "3.5.3", added);
        added = addDevDependency(packageJson, "awesome-typescript-loader",
                "5.2.1", added);
=======
        added = addDependency(packageJson, DEV_DEPENDENCIES, "webpack",
                "4.30.0") || added;
        added = addDependency(packageJson, DEV_DEPENDENCIES, "webpack-cli",
                "3.3.0") || added;
        added = addDependency(packageJson, DEV_DEPENDENCIES,
                "webpack-dev-server", "3.3.0") || added;
        added = addDependency(packageJson, DEV_DEPENDENCIES,
                "webpack-babel-multi-target-plugin", "2.3.1") || added;
        added = addDependency(packageJson, DEV_DEPENDENCIES,
                "copy-webpack-plugin", "5.0.3") || added;
        added = addDependency(packageJson, DEV_DEPENDENCIES,
                "compression-webpack-plugin", "3.0.0") || added;
        added = addDependency(packageJson, DEV_DEPENDENCIES, "webpack-merge",
                "4.2.1") || added;
        added = addDependency(packageJson, DEV_DEPENDENCIES, "raw-loader",
                "3.0.0") || added;
>>>>>>> 050e0784
        return added;
    }

    private boolean addDevDependency(JsonObject packageJson, String pkg,
            String ver, boolean hasChanged) {
        return addDependency(packageJson, DEV_DEPENDENCIES, pkg, ver) || hasChanged;
    }

    void updateAppDefaultDependencies(JsonObject packageJson) {
        addDependency(packageJson, null, DEP_NAME_KEY, DEP_NAME_FLOW_DEPS);
        addDependency(packageJson, null, DEP_VERSION_KEY, DEP_VERSION_DEFAULT);
        addDependency(packageJson, null, DEP_LICENSE_KEY, DEP_LICENSE_DEFAULT);
    }

    boolean addDependency(JsonObject json, String key, String pkg,
            String vers) {
        if (key != null) {
            if (!json.hasKey(key)) {
                json.put(key, Json.createObject());
            }
            json = json.get(key);
        }
        if (!json.hasKey(pkg) || !json.getString(pkg).equals(vers)) {
            json.put(pkg, vers);
            log().info("Added dependency \"{}\": \"{}\".", pkg, vers);
            return true;
        }
        return false;
    }

    String writeMainPackageFile(JsonObject packageJson) throws IOException {
        return writePackageFile(packageJson, new File(npmFolder, PACKAGE_JSON));
    }

    String writeAppPackageFile(JsonObject packageJson) throws IOException {
        return writePackageFile(packageJson,
                new File(generatedFolder, PACKAGE_JSON));
    }

    String writePackageFile(JsonObject json, File packageFile)
            throws IOException {
        log().info("writing file {}.", packageFile.getAbsolutePath());
        FileUtils.forceMkdirParent(packageFile);
        String content = stringify(json, 2) + "\n";
        FileUtils.writeStringToFile(packageFile, content, UTF_8.name());
        return content;
    }

    Logger log() {
        return LoggerFactory.getLogger(this.getClass());
    }
}<|MERGE_RESOLUTION|>--- conflicted
+++ resolved
@@ -237,13 +237,12 @@
                     generatedFolder.getAbsoluteFile().toPath());
             throw iae;
         }
-<<<<<<< HEAD
         added = addDevDependency(packageJson, "webpack", "4.30.0", added);
         added = addDevDependency(packageJson, "webpack-cli", "3.3.0", added);
         added = addDevDependency(packageJson, "webpack-dev-server", "3.3.0",
                 added);
         added = addDevDependency(packageJson,
-                "webpack-babel-multi-target-plugin", "2.1.0", added);
+                "webpack-babel-multi-target-plugin", "2.3.1", added);
         added = addDevDependency(packageJson, "copy-webpack-plugin", "5.0.3",
                 added);
         added = addDevDependency(packageJson, "html-webpack-plugin", "3.2.0",
@@ -257,24 +256,6 @@
         added = addDevDependency(packageJson, "typescript", "3.5.3", added);
         added = addDevDependency(packageJson, "awesome-typescript-loader",
                 "5.2.1", added);
-=======
-        added = addDependency(packageJson, DEV_DEPENDENCIES, "webpack",
-                "4.30.0") || added;
-        added = addDependency(packageJson, DEV_DEPENDENCIES, "webpack-cli",
-                "3.3.0") || added;
-        added = addDependency(packageJson, DEV_DEPENDENCIES,
-                "webpack-dev-server", "3.3.0") || added;
-        added = addDependency(packageJson, DEV_DEPENDENCIES,
-                "webpack-babel-multi-target-plugin", "2.3.1") || added;
-        added = addDependency(packageJson, DEV_DEPENDENCIES,
-                "copy-webpack-plugin", "5.0.3") || added;
-        added = addDependency(packageJson, DEV_DEPENDENCIES,
-                "compression-webpack-plugin", "3.0.0") || added;
-        added = addDependency(packageJson, DEV_DEPENDENCIES, "webpack-merge",
-                "4.2.1") || added;
-        added = addDependency(packageJson, DEV_DEPENDENCIES, "raw-loader",
-                "3.0.0") || added;
->>>>>>> 050e0784
         return added;
     }
 
