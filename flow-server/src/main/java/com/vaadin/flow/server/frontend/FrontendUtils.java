--- conflicted
+++ resolved
@@ -366,14 +366,17 @@
      */
     public static String getStatsContent(VaadinService service)
             throws IOException {
-        String statsPathInDevMode = "/stats.json";
-        String statsPathInProductionMode = service.getDeploymentConfiguration()
-                .getStringProperty(SERVLET_PARAMETER_STATISTICS_JSON,
-                        VAADIN_SERVLET_RESOURCES + STATISTICS_JSON_DEFAULT)
-                // Remove absolute
-                .replaceFirst("^/", "");
-        return getFileContent(service, statsPathInDevMode,
-                statsPathInProductionMode);
+        DeploymentConfiguration config = service.getDeploymentConfiguration();
+        InputStream content = null;
+
+        if (!config.isProductionMode() && config.enableDevServer()) {
+            content = getStatsFromWebpack();
+        }
+
+        if (content == null) {
+            content = getStatsFromClassPath(service);
+        }
+        return content != null ? streamToString(content) : null;
     }
 
     /**
@@ -383,7 +386,7 @@
      * webpack http request. So that we don't need to have a separate
      * index.html's content watcher, auto-reloading will work automatically,
      * like other files managed by webpack in `frontend/` folder.
-     * 
+     *
      * @param service
      *            the vaadin service
      * @return the content of the index html file as a string, null if not
@@ -417,10 +420,17 @@
         return content != null ? streamToString(content) : null;
     }
 
-<<<<<<< HEAD
     private static InputStream getFileFromClassPath(VaadinService service,
             String filePath) {
-=======
+        InputStream stream = service.getClassLoader()
+                .getResourceAsStream(filePath);
+        if (stream == null) {
+            getLogger().error("Cannot get the '{}' from the classpath",
+                    filePath);
+        }
+        return stream;
+    }
+
     /**
      * Get the latest has for the stats file in development mode. This is
      * requested from the webpack-dev-server.
@@ -456,12 +466,12 @@
                         VAADIN_SERVLET_RESOURCES + STATISTICS_JSON_DEFAULT)
                 // Remove absolute
                 .replaceFirst("^/", "");
->>>>>>> 0caf08b5
         InputStream stream = service.getClassLoader()
-                .getResourceAsStream(filePath);
+                .getResourceAsStream(stats);
         if (stream == null) {
-            getLogger().error("Cannot get the '{}' from the classpath",
-                    filePath);
+            getLogger().error(
+                    "Cannot get the 'stats.json' from the classpath '{}'",
+                    stats);
         }
         return stream;
     }
@@ -512,7 +522,7 @@
 
     /**
      * Get directory where project's frontend files are located.
-     * 
+     *
      * @param configuration
      *            the current deployment configuration
      *
