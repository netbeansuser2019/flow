/*
 * Copyright 2000-2020 Vaadin Ltd.
 *
 * Licensed under the Apache License, Version 2.0 (the "License"); you may not
 * use this file except in compliance with the License. You may obtain a copy of
 * the License at
 *
 * http://www.apache.org/licenses/LICENSE-2.0
 *
 * Unless required by applicable law or agreed to in writing, software
 * distributed under the License is distributed on an "AS IS" BASIS, WITHOUT
 * WARRANTIES OR CONDITIONS OF ANY KIND, either express or implied. See the
 * License for the specific language governing permissions and limitations under
 * the License.
 */
package com.vaadin.flow.router;

import java.util.ArrayList;
import java.util.Collections;
import java.util.EventObject;
import java.util.List;
import java.util.Objects;
import java.util.Optional;
import java.util.stream.Collectors;

import com.vaadin.flow.component.Component;
import com.vaadin.flow.component.UI;
import com.vaadin.flow.internal.ReflectTools;
import com.vaadin.flow.router.internal.ErrorStateRenderer;
import com.vaadin.flow.router.internal.ErrorTargetEntry;
import com.vaadin.flow.router.internal.HasUrlParameterFormat;
import com.vaadin.flow.router.internal.NavigationStateRenderer;

/**
 * Abstract before event class that has the common functionalities for
 * {@link BeforeLeaveEvent} and {@link BeforeEnterEvent}.
 *
 * @since 1.0
 */
public abstract class BeforeEvent extends EventObject {
    private final Location location;
    private final NavigationTrigger trigger;
    private final UI ui;

    private NavigationHandler forwardTarget;
    private NavigationHandler rerouteTarget;

    private final Class<?> navigationTarget;
    private final UrlParameters urlParameters;
    private final List<Class<? extends RouterLayout>> layouts;
    private NavigationState forwardTargetState;
    private NavigationState rerouteTargetState;
    private ErrorParameter<?> errorParameter;
    private boolean isUnknownRoute = false;
    private String forwardToUrl = null;

    /**
     * Construct event from a NavigationEvent.
     *
     * @param event
     *            NavigationEvent that is on-going
     * @param navigationTarget
     *            Navigation target
     * @param layouts
     *            Navigation layout chain
     */
    public BeforeEvent(NavigationEvent event, Class<?> navigationTarget,
                       List<Class<? extends RouterLayout>> layouts) {
        this(event.getSource(), event.getTrigger(), event.getLocation(),
                navigationTarget, event.getUI(), layouts);
    }

    /**
     * Construct event from a NavigationEvent.
     *
     * @param event
     *            NavigationEvent that is on-going
     * @param navigationTarget
     *            Navigation target
     * @param urlParameters
     *            url parameters
     * @param layouts
     *            Navigation layout chain
     */
    public BeforeEvent(NavigationEvent event, Class<?> navigationTarget,
            UrlParameters urlParameters,
            List<Class<? extends RouterLayout>> layouts) {
        this(event.getSource(), event.getTrigger(), event.getLocation(),
                navigationTarget, urlParameters, event.getUI(), layouts);

    }

    /**
     * Constructs a new BeforeNavigation Event.
     *
     * @param router
     *            the router that triggered the change, not {@code null}
     * @param trigger
     *            the type of user action that triggered this location change,
     *            not <code>null</code>
     * @param location
     *            the new location, not {@code null}
     * @param navigationTarget
     *            navigation target class
     * @param ui
     *            the UI related to the navigation
     * @param layouts
     *            the layout chain for the navigation target
     */
    public BeforeEvent(Router router, NavigationTrigger trigger,
<<<<<<< HEAD
            Location location, Class<?> navigationTarget, UI ui,
            List<Class<? extends RouterLayout>> layouts) {
        this(router, trigger, location, navigationTarget, new UrlParameters(),
                ui, layouts);
    }

    /**
     * Constructs a new BeforeNavigation Event.
     *
     * @param router
     *            the router that triggered the change, not {@code null}
     * @param trigger
     *            the type of user action that triggered this location change,
     *            not <code>null</code>
     * @param location
     *            the new location, not {@code null}
     * @param navigationTarget
     *            navigation target class
     * @param urlParameters
     *            url parameters
     * @param ui
     *            the UI related to the navigation
     * @param layouts
     *            the layout chain for the navigation target
     */
    public BeforeEvent(Router router, NavigationTrigger trigger,
            Location location, Class<?> navigationTarget,
            UrlParameters urlParameters, UI ui,
            List<Class<? extends RouterLayout>> layouts) {
=======
                       Location location, Class<?> navigationTarget, UI ui,
                       List<Class<? extends RouterLayout>> layouts) {
>>>>>>> 62ae7a93
        super(router);

        assert trigger != null;
        assert location != null;
        assert navigationTarget != null;
        assert urlParameters != null;
        assert ui != null;
        assert layouts != null;

        this.trigger = trigger;
        this.location = location;
        this.navigationTarget = navigationTarget;
        this.urlParameters = urlParameters;
        this.ui = ui;
        this.layouts = Collections.unmodifiableList(new ArrayList<>(layouts));
    }

    /**
     * Check if the forward target is client-side route.
     *
     * @return forward target is client-side route
     */
    public boolean isUnknownRoute() {
        return isUnknownRoute;
    }

    /**
     * Gets the new forward url.
     *
     * @return the new forward url
     */
    public String getForwardToUrl() {
        return forwardToUrl;
    }

    /**
     * Gets the new location.
     *
     * @return the new location, not {@code null}
     */
    public Location getLocation() {
        return location;
    }

    /**
     * Gets the type of user action that triggered this location change.
     *
     * @return the type of user action that triggered this location change, not
     *         <code>null</code>
     */
    public NavigationTrigger getTrigger() {
        return trigger;
    }

    @Override
    public Router getSource() {
        return (Router) super.getSource();
    }

    /**
     * Check if we have a forward target.
     *
     * @return forward target exists
     */
    public boolean hasForwardTarget() {
        return forwardTarget != null;
    }

    /**
     * Check if we have a reroute target.
     *
     * @return reroute target exists
     */
    public boolean hasRerouteTarget() {
        return rerouteTarget != null;
    }

    /**
     * Gets the forward target handler to use if the user should be forwarded to
     * some other view.
     *
     * @return navigation handler
     */
    public NavigationHandler getForwardTarget() {
        return forwardTarget;
    }

    /**
     * Gets the reroute target handler to use if the user should be rerouted to
     * some other view.
     *
     * @return an navigation handler
     */
    public NavigationHandler getRerouteTarget() {
        return rerouteTarget;
    }

    /**
     * Forward the navigation to use the provided navigation handler instead of
     * the currently used handler.
     *
     * @param forwardTarget
     *            the navigation handler to use, or {@code null} to clear a
     *            previously set forward target
     * @param targetState
     *            the target navigation state of the rerouting
     */
    public void forwardTo(NavigationHandler forwardTarget,
                          NavigationState targetState) {
        this.forwardTargetState = targetState;
        this.forwardTarget = forwardTarget;
    }

    /**
     * Forward the navigation to the given navigation state.
     *
     * @param targetState
     *            the target navigation state, not {@code null}
     */
    public void forwardTo(NavigationState targetState) {
        Objects.requireNonNull(targetState, "targetState cannot be null");
        forwardTo(new NavigationStateRenderer(targetState), targetState);
    }

    /**
     * Forward the navigation to show the given component instead of the
     * component that is currently about to be displayed.
     *
     * @param forwardTargetComponent
     *            the component type to display, not {@code null}
     */
    public void forwardTo(Class<? extends Component> forwardTargetComponent) {
        Objects.requireNonNull(forwardTargetComponent,
                "forwardTargetComponent cannot be null");
        forwardTo(getNavigationState(forwardTargetComponent, null, null));
    }

    /**
     * Forward the navigation to show the given component instead of the
     * component that is currently about to be displayed.
     *
     * @param forwardTargetComponent
     *            the component type to display, not {@code null}
     * @param parameters
     *            parameters for the target url.
     */
    public void forwardTo(Class<? extends Component> forwardTargetComponent,
            UrlParameters parameters) {
        Objects.requireNonNull(forwardTargetComponent,
                "forwardTargetComponent cannot be null");
        forwardTo(getNavigationState(forwardTargetComponent, parameters, null));
    }

    /**
     * Forward to navigation component registered for given location string
     * instead of the component about to be displayed.
     *
     * @param location
     *            forward target location string
     */
    public void forwardTo(String location) {
<<<<<<< HEAD
        getSource().getRegistry().getNavigationTarget(location)
                .ifPresent(target -> forwardTo(
                        getNavigationState(target, null, location)));
=======
        if(getSource().getRegistry().getNavigationTarget(location).isPresent()) {
            getSource().getRegistry().getNavigationTarget(location).ifPresent(this::forwardTo);
        } else {
            // inform that forward target location is client-side view
            isUnknownRoute = true;
            forwardToUrl = location;
        }
>>>>>>> 62ae7a93
    }

    /**
     * Forward to navigation component registered for given location string with
     * given location parameter instead of the component about to be displayed.
     *
     * @param location
     *            reroute target location string
     * @param locationParam
     *            location parameter
     * @param <T>
     *            location parameter type
     */
    public <T> void forwardTo(String location, T locationParam) {
        forwardTo(location, Collections.singletonList(locationParam));
    }

    /**
     * Forward to navigation component registered for given location string with
     * given location parameters instead of the component about to be displayed.
     *
     * @param location
     *            reroute target location string
     * @param locationParams
     *            location parameters
     * @param <T>
     *            location parameters type
     */
    public <T> void forwardTo(String location, List<T> locationParams) {
        forwardTo(getNavigationState(location, locationParams));
    }

    /**
     * Reroutes the navigation to use the provided navigation handler instead of
     * the currently used handler.
     *
     * @param rerouteTarget
     *            the navigation handler to use, or {@code null} to clear a
     *            previously set reroute target
     * @param targetState
     *            the target navigation state of the rerouting
     */
    public void rerouteTo(NavigationHandler rerouteTarget,
                          NavigationState targetState) {
        rerouteTargetState = targetState;
        this.rerouteTarget = rerouteTarget;
    }

    /**
     * Reroutes the navigation to the given navigation state.
     *
     * @param targetState
     *            the target navigation state of the rerouting, not {@code null}
     */
    public void rerouteTo(NavigationState targetState) {
        Objects.requireNonNull(targetState, "targetState cannot be null");
        rerouteTo(new NavigationStateRenderer(targetState), targetState);
    }

    /**
     * Reroutes the navigation to show the given component instead of the
     * component that is currently about to be displayed.
     *
     * @param routeTargetType
     *            the component type to display, not {@code null}
     */
    public void rerouteTo(Class<? extends Component> routeTargetType) {
        Objects.requireNonNull(routeTargetType,
                "routeTargetType cannot be null");

        rerouteTo(getNavigationState(routeTargetType, null, null));
    }

    /**
     * Reroutes the navigation to show the given component instead of the
     * component that is currently about to be displayed.
     *
     * @param routeTargetType
     *            the component type to display, not {@code null}
     * @param parameters
     *            parameters for the target url.
     */
    public void rerouteTo(Class<? extends Component> routeTargetType,
            UrlParameters parameters) {
        Objects.requireNonNull(routeTargetType,
                "routeTargetType cannot be null");
        rerouteTo(getNavigationState(routeTargetType, null, null));
    }

    /**
     * Reroute to navigation component registered for given location string
     * instead of the component about to be displayed.
     *
     * @param route
     *            reroute target location string
     */
    public void rerouteTo(String route) {
        getSource().getRegistry().getNavigationTarget(route).ifPresent(
                target -> rerouteTo(getNavigationState(target, null, route)));
    }

    /**
     * Reroute to navigation component registered for given location string with
     * given route parameter instead of the component about to be displayed.
     *
     * @param route
     *            reroute target location string
     * @param routeParam
     *            route parameter
     * @param <T>
     *            route parameter type
     */
    public <T> void rerouteTo(String route, T routeParam) {
        rerouteTo(route, Collections.singletonList(routeParam));
    }

    /**
     * Reroute to navigation component registered for given location string with
     * given route parameters instead of the component about to be displayed.
     *
     * @param route
     *            reroute target location string
     * @param routeParams
     *            route parameters
     * @param <T>
     *            route parameters type
     */
    public <T> void rerouteTo(String route, List<T> routeParams) {
        rerouteTo(getNavigationState(route, routeParams));
    }

    private Class<? extends Component> getTargetOrThrow(String route,
                                                        List<String> segments) {
        Optional<Class<? extends Component>> target = getSource().getRegistry()
                .getNavigationTarget(route, segments);

        if (!target.isPresent()) {
            throw new IllegalArgumentException(String.format(
                    "No route '%s' accepting the parameters %s was found.",
                    route, segments));
        }
        return target.get();
    }

    private <T> void checkUrlParameterType(T routeParam,
                                           Class<? extends Component> target) {
        Class<?> genericInterfaceType = ReflectTools
                .getGenericInterfaceType(target, HasUrlParameter.class);
        if (!genericInterfaceType.isAssignableFrom(routeParam.getClass())) {
            throw new IllegalArgumentException(String.format(
                    "Given route parameter '%s' is of the wrong type. Required '%s'.",
                    routeParam.getClass(), genericInterfaceType));
        }
    }

<<<<<<< HEAD
    private <T> NavigationState getNavigationState(String url,
            List<T> routeParams) {
=======
    private <T> NavigationState getNavigationState(String route,
                                                   List<T> routeParams) {
>>>>>>> 62ae7a93
        List<String> segments = routeParams.stream().map(Object::toString)
                .collect(Collectors.toList());
        Class<? extends Component> target = getTargetOrThrow(url, segments);

        if (!routeParams.isEmpty()) {
            checkUrlParameterType(routeParams.get(0), target);
        }

        return getNavigationState(target,
                HasUrlParameterFormat.getParameters(segments),
                HasUrlParameterFormat.getUrl(url, routeParams));
    }

    private NavigationState getNavigationState(
            Class<? extends Component> target, UrlParameters parameters,
            String resolvedUrl) {
        return new NavigationStateBuilder(ui.getRouter())
                .withTarget(target, parameters).withPath(resolvedUrl).build();
    }

    /**
     * Get the forward target type for forwarding.
     *
     * @return forward target type
     */
    public Class<? extends Component> getForwardTargetType() {
        return forwardTargetState.getNavigationTarget();
    }

    /**
     * Get the URL parameters of the forward target.
     *
     * @return URL parameters of forward target
     * @deprecated use {@link #getForwardTargetUrlParameters()} instead.
     */
    @Deprecated
    public List<String> getForwardTargetParameters() {
        return forwardTargetState.getUrlParameters()
                .orElse(Collections.emptyList());
    }

    /**
     * Get the URL parameters of the forward target.
     *
     * @return URL parameters of forward target
     */
    public UrlParameters getForwardTargetUrlParameters() {
        return forwardTargetState.getParameters();
    }

    /**
     * Gets the reroute url.
     *
     * @return the reroute url.
     */
    public String getForwardUrl() {
        return forwardTargetState.getResolvedPath();
    }

    /**
     * Get the route target type for rerouting.
     *
     * @return route target type
     *
     * @deprecated use {@link #getRerouteTargetType()} instead.
     */
    @Deprecated
    public Class<? extends Component> getRouteTargetType() {
        return getRerouteTargetType();
    }

    /**
     * Get the route target type for rerouting.
     *
     * @return route target type
     */
    public Class<? extends Component> getRerouteTargetType() {
        return rerouteTargetState.getNavigationTarget();
    }

    /**
     * Get the URL parameters of the reroute target.
     *
     * @return URL parameters of reroute target
     * @deprecated use {@link #getRerouteTargetUrlParameters()} instead.
     */
    @Deprecated
    public List<String> getRerouteTargetParameters() {
        return rerouteTargetState.getUrlParameters()
                .orElse(Collections.emptyList());
    }

    /**
     * Get the URL parameters of the reroute target.
     *
     * @return URL parameters of reroute target
     */
    public UrlParameters getRerouteTargetUrlParameters() {
        return rerouteTargetState.getParameters();
    }

    /**
     * Gets the reroute url.
     * 
     * @return the reroute url.
     */
    public String getRerouteUrl() {
        return rerouteTargetState.getResolvedPath();
    }

    /**
     * Get the navigation target.
     *
     * @return navigation target
     */
    public Class<?> getNavigationTarget() {
        return navigationTarget;
    }

    /**
     * Gets the url parameters associated with this event.
     * 
     * @return url parameters retrieved from the navigation url.
     */
    public UrlParameters getUrlParameters() {
        return urlParameters;
    }

    /**
     * Get the layout chain for the {@link #getNavigationState(String, List)
     * navigation target}.
     *
     * @return layout chain
     */
    public List<Class<? extends RouterLayout>> getLayouts() {
        return layouts;
    }

    /**
     * Reroute to error target for given exception without custom message.
     * <p>
     * Exception class needs to have default no-arg constructor.
     *
     * @param exception
     *            exception to get error target for
     * @see BeforeLeaveEvent#rerouteToError(Exception, String)
     */
    public void rerouteToError(Class<? extends Exception> exception) {
        rerouteToError(exception, "");
    }

    /**
     * Reroute to error target for given exception with given custom message.
     * <p>
     * Exception class needs to have default no-arg constructor.
     *
     * @param exception
     *            exception to get error target for
     * @param customMessage
     *            custom message to send to error target
     * @see BeforeLeaveEvent#rerouteToError(Exception, String)
     */
    public void rerouteToError(Class<? extends Exception> exception,
                               String customMessage) {
        Exception instance = ReflectTools.createInstance(exception);
        rerouteToError(instance, customMessage);
    }

    /**
     * Reroute to error target for given exception with given custom message.
     *
     * @param exception
     *            exception to get error target for
     * @param customMessage
     *            custom message to send to error target
     */
    public void rerouteToError(Exception exception, String customMessage) {
        Optional<ErrorTargetEntry> maybeLookupResult = getSource()
                .getErrorNavigationTarget(exception);

        if (maybeLookupResult.isPresent()) {
            ErrorTargetEntry lookupResult = maybeLookupResult.get();

            rerouteTargetState = new NavigationStateBuilder(ui.getRouter())
                    .withTarget(lookupResult.getNavigationTarget()).build();
            rerouteTarget = new ErrorStateRenderer(rerouteTargetState);

            errorParameter = new ErrorParameter<>(
                    lookupResult.getHandledExceptionType(), exception,
                    customMessage);
        } else {
            throw new RuntimeException(customMessage, exception);
        }
    }

    /**
     * Check if we have an error parameter set for this navigation event.
     *
     * @return true if error parameter is set
     */
    public boolean hasErrorParameter() {
        return errorParameter != null;
    }

    /**
     * Get the set error parameter.
     *
     * @return error parameter
     */
    public ErrorParameter<?> getErrorParameter() {
        return errorParameter;
    }

    /**
     * Gets the UI this navigation takes place inside.
     *
     * @return the related UI instance
     */
    public UI getUI() {
        return ui;
    }
}<|MERGE_RESOLUTION|>--- conflicted
+++ resolved
@@ -108,7 +108,6 @@
      *            the layout chain for the navigation target
      */
     public BeforeEvent(Router router, NavigationTrigger trigger,
-<<<<<<< HEAD
             Location location, Class<?> navigationTarget, UI ui,
             List<Class<? extends RouterLayout>> layouts) {
         this(router, trigger, location, navigationTarget, new UrlParameters(),
@@ -138,10 +137,6 @@
             Location location, Class<?> navigationTarget,
             UrlParameters urlParameters, UI ui,
             List<Class<? extends RouterLayout>> layouts) {
-=======
-                       Location location, Class<?> navigationTarget, UI ui,
-                       List<Class<? extends RouterLayout>> layouts) {
->>>>>>> 62ae7a93
         super(router);
 
         assert trigger != null;
@@ -303,19 +298,17 @@
      *            forward target location string
      */
     public void forwardTo(String location) {
-<<<<<<< HEAD
-        getSource().getRegistry().getNavigationTarget(location)
-                .ifPresent(target -> forwardTo(
-                        getNavigationState(target, null, location)));
-=======
-        if(getSource().getRegistry().getNavigationTarget(location).isPresent()) {
-            getSource().getRegistry().getNavigationTarget(location).ifPresent(this::forwardTo);
+
+        final Optional<Class<? extends Component>> target = getSource()
+                .getRegistry().getNavigationTarget(location);
+
+        if (target.isPresent()) {
+            forwardTo(getNavigationState(target.get(), null, location));
         } else {
             // inform that forward target location is client-side view
             isUnknownRoute = true;
             forwardToUrl = location;
         }
->>>>>>> 62ae7a93
     }
 
     /**
@@ -471,13 +464,8 @@
         }
     }
 
-<<<<<<< HEAD
     private <T> NavigationState getNavigationState(String url,
             List<T> routeParams) {
-=======
-    private <T> NavigationState getNavigationState(String route,
-                                                   List<T> routeParams) {
->>>>>>> 62ae7a93
         List<String> segments = routeParams.stream().map(Object::toString)
                 .collect(Collectors.toList());
         Class<? extends Component> target = getTargetOrThrow(url, segments);
