--- conflicted
+++ resolved
@@ -21,6 +21,7 @@
 import javax.servlet.ServletOutputStream;
 import javax.servlet.http.HttpServletRequest;
 import javax.servlet.http.HttpServletResponse;
+
 import java.io.File;
 import java.io.IOException;
 import java.lang.reflect.Field;
@@ -168,13 +169,6 @@
     }
 
     @Test
-    public void shouldNot_CreateInstance_When_BowerMode() throws Exception {
-        configuration.setCompatibilityMode(true);
-        assertNull(DevModeHandler.start(configuration, npmFolder));
-        Thread.sleep(150); // NOSONAR
-    }
-
-    @Test
     public void shouldNot_RunWebpack_When_WebpackRunning() throws Exception {
         int port = prepareHttpServer(0, HTTP_OK, "bar");
         DevModeHandler.start(port, configuration, npmFolder);
@@ -207,12 +201,6 @@
         assertNull(DevModeHandler.start(configuration, npmFolder));
     }
 
-<<<<<<< HEAD
-    @Test
-    public void webpack_forDifferentRequests_shouldHaveCorrectResponse()
-            throws Exception {
-        HttpServletRequest request = prepareRequest("/foo.js");
-=======
     @Test
     public void should_HandleJavaScriptRequests() {
         HttpServletRequest request = prepareRequest("/VAADIN/foo.js");
@@ -250,9 +238,9 @@
     }
 
     @Test
-    public void should_ReturnTrue_When_WebpackResponseOK() throws Exception {
+    public void webpack_forDifferentRequests_shouldHaveCorrectResponse()
+            throws Exception {
         HttpServletRequest request = prepareRequest("/VAADIN//foo.js");
->>>>>>> 0edbb22f
         HttpServletResponse response = prepareResponse();
         int port = prepareHttpServer(0, HTTP_OK, "bar");
 
@@ -261,21 +249,9 @@
         assertTrue(devModeHandler.serveDevModeRequest(request, response));
         assertEquals(HTTP_OK, responseStatus);
 
-<<<<<<< HEAD
         httpServer.stop(0);
         prepareHttpServer(port, HTTP_NOT_FOUND, "");
         assertFalse(devModeHandler.serveDevModeRequest(request, response));
-=======
-    @Test
-    public void should_ReturnFalse_When_WebpackResponseNotFound()
-            throws Exception {
-        HttpServletRequest request = prepareRequest("/VAADIN//foo.js");
-        HttpServletResponse response = prepareResponse();
-        int port = prepareHttpServer(0, HTTP_NOT_FOUND, "");
-
-        assertFalse(DevModeHandler.start(port, configuration, npmFolder)
-                .serveDevModeRequest(request, response));
->>>>>>> 0edbb22f
         assertEquals(200, responseStatus);
 
         httpServer.stop(0);
@@ -283,20 +259,9 @@
         assertTrue(devModeHandler.serveDevModeRequest(request, response));
         assertEquals(HTTP_UNAUTHORIZED, responseError);
 
-<<<<<<< HEAD
         httpServer.stop(0);
         exception.expect(ConnectException.class);
         devModeHandler.serveDevModeRequest(request, null);
-=======
-    @Test(expected = ConnectException.class)
-    public void servlet_should_ThrowAnException_When_WebpackNotListening()
-            throws Exception {
-        VaadinServlet servlet = prepareServlet(0);
-        HttpServletRequest request = prepareRequest("/VAADIN//foo.js");
-        HttpServletResponse response = prepareResponse();
-        servlet.service(request, response);
-        Thread.sleep(150); // NOSONAR
->>>>>>> 0edbb22f
     }
 
     @Test
@@ -310,20 +275,9 @@
         servlet.service(request, response);
         assertEquals(HTTP_OK, responseStatus);
 
-<<<<<<< HEAD
         httpServer.stop(0);
         prepareHttpServer(port, HTTP_NOT_MODIFIED, "");
         servlet.service(request, response);
-=======
-    @Test
-    public void servlet_getValidRedirectResponse_When_WebpackListening()
-            throws Exception {
-        HttpServletRequest request = prepareRequest("/VAADIN/foo.js");
-        HttpServletResponse response = prepareResponse();
-        int port = prepareHttpServer(0, HTTP_NOT_MODIFIED, "");
-
-        prepareServlet(port).service(request, response);
->>>>>>> 0edbb22f
         assertEquals(HTTP_NOT_MODIFIED, responseStatus);
 
         httpServer.stop(0);
