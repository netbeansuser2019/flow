--- conflicted
+++ resolved
@@ -161,11 +161,7 @@
                         .enableImportsUpdate(true)
                         .withEmbeddableWebComponents(
                                 generateEmbeddableWebComponents)
-<<<<<<< HEAD
                         .withTokenFile(getTokenFile()).enablePnpm(pnpmEnable)
-                        .build().execute();
-=======
-                        .withTokenFile(getTokenFile()).disablePnpm(disablePnpm)
                         .withConnectApplicationProperties(
                                 applicationProperties)
                         .withConnectJavaSourceFolder(javaSourceFolder)
@@ -173,8 +169,6 @@
                         .withConnectClientTsApiFolder(generatedTsFolder)
                         .build()
                         .execute();
-        // @formatter:off
->>>>>>> 0edbb22f
     }
 
     private void runWebpack() {
